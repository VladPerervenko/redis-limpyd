# -*- coding:utf-8 -*-


from limpyd import redis_connect, DEFAULT_CONNECTION_SETTINGS
from limpyd.exceptions import *

from logging import getLogger
log = getLogger(__name__)


class RedisDatabase(object):
    """
    A RedisDatabase regroups some models and handles the connection to Redis for
    them.
    Each model must have a database entry, but many (or all) can share the same
    RedisDatabase object (so each of these models will be stored on the same
    Redis server+database)
    In a database, two models with the same namespace (empty by default) cannot
    have the same name (defined by the class name)
    """
    _connection = None
    discard_cache = False

    def __init__(self, **connection_settings):
<<<<<<< HEAD
        self.connection_settings = connection_settings or DEFAULT_CONNECTION_SETTINGS
=======
        self.connect(**(connection_settings or DEFAULT_CONNECTION_SETTINGS))
>>>>>>> 6463b65e
        # _models keep an entry for each defined model on this database
        self._models = dict()
        super(RedisDatabase, self).__init__()

    def connect(self, **connection_settings):
        """
        Set the new connection settings to be used and reset the connection
        cache so the next redis call will use these settings.
        """
        self.connection_settings = connection_settings
        self._connection = None

    def _add_model(self, model):
        """
        Save this model as one existing on this database, to deny many models
        with same namespace and name
        """
        if model._name in self._models:
            raise ImplementationError(
                'A model with namespace "%s" and name "%s" is already defined '
                'on this database' % (model.namespace, model.__name__))
        self._models[model._name] = model

    def _use_for_model(self, model):
        """
        Update the given model to use the current database. Do it also for all
        of its subclasses if they share the same database. (so it's easy to
        call use_database on an abstract model to use the new database for all
        subclasses)
        """
        original_database = getattr(model, 'database', None)

        def get_models(model):
            """
            Return the model and all its submodels that are on the same database
            """
            model_database = getattr(model, 'database', None)
            if model_database == self:
                return []
            models = [model]
            for submodel in model.__subclasses__():
                if getattr(submodel, 'database', None) == model_database:
                    models += get_models(submodel)
            return models

        # put the model and all its matching submodels on the new database
        models = get_models(model)
        for _model in models:
            if not _model.abstract:
                self._add_model(_model)
                del original_database._models[_model._name]
            _model.database = self

        # return updated models
        return models

    @property
    def connection(self):
        """
        A simple property on the instance that return the connection stored on
        the class
        """
        if not self._connection:
            self._connection = redis_connect(self.connection_settings)
        return self._connection<|MERGE_RESOLUTION|>--- conflicted
+++ resolved
@@ -22,11 +22,7 @@
     discard_cache = False
 
     def __init__(self, **connection_settings):
-<<<<<<< HEAD
-        self.connection_settings = connection_settings or DEFAULT_CONNECTION_SETTINGS
-=======
         self.connect(**(connection_settings or DEFAULT_CONNECTION_SETTINGS))
->>>>>>> 6463b65e
         # _models keep an entry for each defined model on this database
         self._models = dict()
         super(RedisDatabase, self).__init__()
