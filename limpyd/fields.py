# -*- coding:utf-8 -*-

from logging import getLogger
from copy import copy
from redis.exceptions import RedisError
from redis.client import Lock

from limpyd.utils import make_key, memoize_command
from limpyd.exceptions import *

log = getLogger(__name__)

__all__ = [
    'HashableField',
    'RedisField',
    'RedisProxyCommand',
    'MetaRedisProxy',
    'SortedSetField',
    'StringField',
    'ListField',
    'SetField',
    'PKField',
    'AutoPKField',
]


class MetaRedisProxy(type):
    """
    This metaclass create the class normally, then takes a list of redis
    commands found in the "_commands" class attribute, and for each one
<<<<<<< HEAD
    create the corresponding method if it not exists yet. Created methos simply
=======
    create the corresponding method if it not exists yet. Created methods simply
>>>>>>> 6463b65e
    call _traverse_command.
    """

    def __new__(mcs, name, base, dct):
        it = super(MetaRedisProxy, mcs).__new__(mcs, name, base, dct)
<<<<<<< HEAD

        # make sure we have a set for each list of type of command
        for command_type in ('getters', 'no_cache_getters', 'full_modifiers', 'partial_modifiers'):
            it._commands[command_type] = set(it._commands.get(command_type, ()))

        # add simplest set: getters, modidiers, all
        it._commands['getters'].update(it._commands['no_cache_getters'])
        it._commands['modifiers'] = it._commands['full_modifiers'].union(it._commands['partial_modifiers'])
        it._commands['all'] = it._commands['getters'].union(it._commands['modifiers'])

        # create a method for each command
        for command_name in [c for c in it._commands['all'] if not hasattr(it, c)]:
            setattr(it, command_name, it._make_command_method(command_name))
=======
        it._commands['modifiers'] = it._commands['full_modifiers'] + it._commands['partial_modifiers']
        it._commands['all'] = set(it._commands['getters'] + it._commands['modifiers'])
        for command_name in it._commands['all']:
            if not hasattr(it, command_name):
                setattr(it, command_name, it._make_command_method(command_name))
>>>>>>> 6463b65e
        return it


class RedisProxyCommand(object):

    __metaclass__ = MetaRedisProxy

<<<<<<< HEAD
    # Commands allowed for an object, by type, each entry is a list/typle. If an
    # entry is not defined, it is considered empty.
    # Here the possible types:
    #  - getters:  commands that get data from redis
    #  - no_cache_getters: idem as getters but result will never be cached locally
    #  - full_modifiers: commands that set data in redis, for which we know the
    #                    final content of the field
    #  - partial_modifiers: idem as full_modifiers, but we don't know the final
    #                       content of the field without getting it after the call
    _commands = {}
=======
    _commands = {
        'getters': (),
        'full_modifiers': (),
        'partial_modifiers': (),
    }
>>>>>>> 6463b65e

    @classmethod
    def _make_command_method(cls, command_name):
        """
        Return a function which call _traverse_command for the given name.
        Used to bind redis commands to our own calls
        """
        def func(self, *args, **kwargs):
            return self._traverse_command(command_name, *args, **kwargs)
        return func

    @memoize_command()
    def _traverse_command(self, name, *args, **kwargs):
        """
        Add the key to the args and call the Redis command.
        """
        # TODO: implement instance level cache
        if not name in self._commands['all']:
            raise AttributeError("%s is not an available command for %s" % (name, self.__class__.__name__))
        attr = getattr(self.connection, "%s" % name)
        key = self.key
        log.debug(u"Requesting %s with key %s and args %s" % (name, key, args))
        result = attr(key, *args, **kwargs)
        result = self.post_command(
            sender=self,
            name=name,
            result=result,
            args=args,
            kwargs=kwargs
        )
        return result

    def post_command(self, sender, name, result, args, kwargs):
        """
        Call after we got the result of a redis command.
        By default, does nothing, but must return a value.
        """
        return result

    @classmethod
    def get_connection(cls):
        """
        Return the connection from the database
        """
        return cls.database.connection

    @property
    def connection(self):
        """
        A simple property on the instance that return the connection stored on
        the class
        """
        return self.get_connection()

    def init_cache(self):
        """
        Initialize the cache Must be implemented in fields and models.
        """
        pass

    def get_cache(self):
        """
        Retrieve the cache Must be implemented in fields and models.
        """
        pass

    def has_cache(self):
        """
        Is the cache already initialized?
        """
        try:
            self.get_cache()
        except (KeyError, AttributeError):
            return False
        else:
            return True


class RedisField(RedisProxyCommand):
    """
    Base class for all fields using redis data structures.
    """
    # The "_commands_to_proxy" dict take redis commands as keys, and proxy
<<<<<<< HEAD
    # method names as values. There proxy_methods must take the real command
=======
    # method names as values. These proxy_methods must take the real command
>>>>>>> 6463b65e
    # name in first parameter, and a *args+**kwargs to pass needed values.
    # Their goal is to simplify management of values to index/deindex for simple
    # redis commands.
    _commands_to_proxy = {}

    _creation_order = 0  # internal class counter to keep fields ordered

    proxy_setter = None
    unique = False
    _copy_conf = {
        'args': [],
        'kwargs': ['cacheable', 'lockable', 'default'],
        'attrs': ['name', '_instance', '_model', 'indexable', 'unique']
    }

    def __init__(self, *args, **kwargs):
        """
        Manage all field attributes
        """
        self.indexable = False
        self.cacheable = kwargs.get('cacheable', True)
        self.lockable = kwargs.get('lockable', True)
        if "default" in kwargs:
            self.default = kwargs["default"]

        self.indexable = kwargs.get("indexable", False)
        self.unique = kwargs.get("unique", False)
        if self.unique:
            if hasattr(self, "default"):
                raise ImplementationError('Cannot set "default" and "unique" together!')
            self.indexable = True

        # keep fields ordered
        self._creation_order = RedisField._creation_order
        RedisField._creation_order += 1

    def proxy_get(self):
        """
        A helper to easily call the proxy_getter of the field
        """
        getter = getattr(self, self.proxy_getter)
        return getter()

    def proxy_set(self, value):
        """
        A helper to easily call the proxy_setter of the field
        """
        setter = getattr(self, self.proxy_setter)
        return setter(value)

    def init_cache(self):
        """
        Create the field cache key, or flush it if it already exists.
        """
        if self.cacheable:
            self._instance._cache[self.name] = {}

    def get_cache(self):
        """
        Return the local cache dict.
        """
        return self._instance._cache[self.name]

    @property
    def key(self):
        """
        A property to return the key used in redis for the current field.
        """
        return self.make_key(
            self._instance._name,
            self._instance.get_pk(),
            self.name,
        )

    @property
    def database(self):
        """
        A simple shortcut to access the database property of the field's instance
        """
        if not self._model:
            raise TypeError('A field cannot use a database if not linked to a model')
        return self._model.database

    @property
    def sort_wildcard(self):
        """
        Key used to sort models on this field.
        """
        return self.make_key(
            self._model._name,
            "*",
            self.name,
        )

    @property
    def connection(self):
        """
        A simple shortcut to get the connections of the field's instance's model
        """
        if not self._model:
            raise TypeError('A field cannot use a connection if not linked to a model')
        return self._model.get_connection()

    def __copy__(self):
        """
        In the RedisModel metaclass and constructor, we need to copy the fields
        to new ones. It can be done via the copy function of the copy module.
        This __copy__ method handles the copy by creating a new field with same
        attributes, without ignoring private attributes.
        Configuration of args and kwargs to pass to the constructor, and
        attributes to copy is done in the _copy_conf attribute of the class, a
        dict with 3 entries:
          - args: list of attributes names to pass as *args to the constructor
          - kwargs: list of attributes names to pass as **kwargs to the
                    constructor. If a tuple is used instead of a simple string
                    in the list, its first entry will be the kwarg name, and
                    the second the name of the attribute to copy
          - attrs: list of attributes names to copy (with "=") from the old
                   object to the new one
        """
        # prepare unnamed arguments
        args = [getattr(self, arg) for arg in self._copy_conf['args']]

        # prepare named arguments
        kwargs = {}
        for arg in self._copy_conf['kwargs']:
            # if arg is a tuple, the first entry will be the named kwargs, and
            # the second will be the name of the attribute to copy
            name = arg
            if isinstance(arg, tuple):
                name, arg = arg
            if hasattr(self, arg):
                kwargs[name] = getattr(self, arg)

        # create the new instance
        new_copy = self.__class__(*args, **kwargs)

        # then copy attributes
        for attr_name in self._copy_conf['attrs']:
            if hasattr(self, attr_name):
                setattr(new_copy, attr_name, getattr(self, attr_name))

        return new_copy

    def make_key(self, *args):
        """
        Simple shortcut to the make_key global function to create a redis key
        based on all given arguments.
        """
        return make_key(*args)

    def delete(self):
        """
        Delete the field from redis.
        """
        return self._traverse_command('delete', _to_index=[])

    def post_command(self, sender, name, result, args, kwargs):
        """
        Call after we got the result of a redis command.
        By default, let the instance manage the post_modify signal
        """
        return self._instance.post_command(
                   sender=self,
                   name=name,
                   result=result,
                   args=args,
                   kwargs=kwargs
               )

    def exists(self):
        """
        Call the exists command to check if the redis key exists for the current
        field
        """
        try:
            key = self.key
        except DoesNotExist:
            """
            If the object doesn't exists anymore, its PK is deleted, so the
            "self.key" call will raise a DoesnotExist exception. We catch it
            to return False, as the field doesn't exists too.
            """
            return False
        else:
            return self.connection.exists(key)

    def _attach_to_model(self, model):
        """
        Attach the current field to a model. Can be overriden to do something
        when a model is set
        """
        self._model = model

    def _attach_to_instance(self, instance):
        """
        Attach the current field to an instance of a model. Can be overriden to
        do something when an instance is set
        """
        self._instance = instance

    def _traverse_command(self, name, *args, **kwargs):
        """
        In addition to the default _traverse_command, we manage indexes.
        Values to specifically deindex and index can be passed in kwargs via the
        "_to_index" and "_to_deindex" arguments (without them, the whole field
        will be deindexed and/or indexed)
        It's also possible to pass two callbacks as kwargs:
        - "_pre_callback" will be executed before starting the whole stuff, ie
          before starting deindexaction. It takes the command name, and *args
          and **kwargs. Local args and kwargs will be updated with the result of
          the call to this callback
        - "post_callback" will be executed after the whole stuff is done, ie
          after the indexing is done. It takes the command's result and return
          a final one.

        """
        available_params = ('_to_deindex', '_to_index', '_pre_callback', '_post_callback')
        params = dict((key, kwargs.pop(key, None)) for key in available_params)

        # if we have a proxy, call it to get update args and kwargs, to get
        # value(s) to deindex and index, and to get some callbacks
        if name in self._commands_to_proxy:
            command = getattr(self, self._commands_to_proxy[name])
            (args, kwargs, new_params) = command(name, *args, **kwargs)
            params = dict((key, new_params.get(key, params[key])) for key in available_params)

        # we have many commands to handle for only one asked, do it while
        # blocking all others write access to the current model, using a lock on
        # the field
        if (self.indexable and name in self._commands['modifiers']
                or params.get('_pre_callback', None) is not None
                or params.get('_post_callback', None) is not None):

            with FieldLock(self):
                return self._really_traverse_command(params, name, *args, **kwargs)

        # only one command, simply run it and return the result
        return self._really_traverse_command(params, name, *args, **kwargs)

    def _really_traverse_command(self, params, name, *args, **kwargs):
        """
        Really do stuff needed to run a command. If needed, pre and post
        callbacks are called, deindexing and indexing are done.
        Finally the result of the really called comamnd is returned.
        """

        # call the _pre_callback if we have one to update args and kwargs
        if params.get('_pre_callback', None) is not None:
            (args, kwargs) = params['_pre_callback'](name, *args, **kwargs)

        # deindex given values (or all in the field if none)
        if self.indexable and name in self._commands['modifiers']:
            self.deindex(params['_to_deindex'])

        # ask redis to run the command
        result = super(RedisField, self)._traverse_command(name, *args, **kwargs)

        # index given values (or all in the field if none)
        if self.indexable and name in self._commands['modifiers']:
            self.index(params['_to_index'])

        # call the _post_callback if we have one, to update the command's result
        if params.get('_post_callback', None) is not None:
            result = params['_post_callback'](result)

        return result

    def index_value(self, value):
        """
        index a specific value for this field.
        Has traverse_commande is blind, and can't infer the final value from
        commands like ``append`` or ``setrange``, we let the command process
        then check the result, and raise before modifying the indexes if the
        value was not unique, and then remove the key.
        We should try a better algo because we can lose data if the
        UniquenessError is raised.
        """
        key = self.index_key(value)
        if self.unique:
            # Lets check if the index key already exist for another instance
            index = self.connection.smembers(key)
            if len(index) > 1:
                # this may not happen !
                raise UniquenessError("Multiple values indexed for unique field %s: %s" % (self.name, index))
            elif len(index) == 1:
                indexed_instance_pk = index.pop()
                if indexed_instance_pk != self._instance.get_pk():
                    self.connection.delete(self.key)
                    raise UniquenessError('Key %s already exists (for instance %s)' % (key, indexed_instance_pk))
        # Do index => create a key to be able to retrieve parent pk with
        # current field value
        log.debug("indexing %s with key %s" % (key, self._instance.get_pk()))
        return self.connection.sadd(key, self._instance.get_pk())

    def values_for_indexing(self):
<<<<<<< HEAD
        """
        Values for indexing must be a list, so return the simple value as a list
        """
        return [self.proxy_get()]

    def index(self, values=None):
        """
        Index all values stored in the field, or only given ones if any.
        """
=======
        """
        Values for indexing must be a list, so return the simple value as a list
        """
        return [self.proxy_get()]

    def index(self, values=None):
        """
        Index all values stored in the field, or only given ones if any.
        """
>>>>>>> 6463b65e
        if values is None:
            values = self.values_for_indexing()
        for value in values:
            self.index_value(value)

    def deindex_value(self, value):
        """
        Remove stored index if needed.
        """
        if value:
            key = self.index_key(value)
            return self.connection.srem(key, self._instance.get_pk())
        else:
            return True  # True?

    def deindex(self, values=None):
        """
        Deindex all values stored in the field, or only given ones if any.
        """
        if values is None:
            values = self.values_for_indexing()
        for value in values:
            self.deindex_value(value)

    def index_key(self, value):
        """
        Return the redis key used to store all pk of objects having the given
        value. It's the index's key.
        """
        # Ex. bikemodel:name:{bikename}
        if not self.indexable:
            raise ValueError("Field %s is not indexable, cannot ask its index_key" % self.name)
        if value and isinstance(value, str):
            value = value.decode('utf-8')
        return self.make_key(
            self._model._name,
            self.name,
            value,
        )


class StringField(RedisField):

    proxy_getter = "get"
    proxy_setter = "set"

    _commands = {
        'getters': ('get', 'getbit', 'getrange', 'strlen', ),
        'full_modifiers': ('delete', 'getset', 'set', ),
        'partial_modifiers': ('append', 'decr', 'decrby', 'incr', 'incrby', 'incrbyfloat', 'setbit', 'setex', 'setnx', 'setrange', )
    }

    _commands_to_proxy = {
        'getset': '_set',
        'set': '_set',
    }

    def _set(self, command, *args, **kwargs):
        """
        Helper for commands that only set a value to the field.
        The value is either in the kwargs, or as the first argument of the args.
        """
        value = kwargs.get('value', args[0])
        return (args, kwargs, {'_to_index': [value], '_to_deindex': None})


class MultiValuesField(RedisField):
    """
    It's a base class for SetField, SortedSetField and ListField, to manage
    indexes when their constructor got the param "indexable" set to True.
    Indexes need more work than for simple RedisField as we have here many
    values in each field.
    A naive implementation is to simply deindex all existing values, call the
    wanted redis command, then reindex all.
    When possible, each commands of each impacted fields are done by catching
    values to index/deindex, to only do this work for needed values.
    It's the case for almost all defined commands, except ones where bulk
    removing is done, as zremrange* for sorted set and ltrim (and lrem in some
    cases) for lists (for these commands, the naive algorithm defined above is
    used, so use them carefully).
    See the _traverse_command method below to know how values to index/deindex
    are defined.
    """

    def values_for_indexing(self):
        """
        Return all values in the field for (de)indexing
        """
        return self.proxy_get()

    def _add(self, command, *args, **kwargs):
        """
        Helper for commands that only remove values from the field.
        Added values will be indexed.
        """
        return (args, kwargs, {'_to_index': args, '_to_deindex': []})

    def _rem(self, command, *args, **kwargs):
        """
        Helper for commands that only remove values from the field.
        Removed values will be deindexed.
        """
        return (args, kwargs, {'_to_index': [], '_to_deindex': args})

    def _pop(self, command, *args, **kwargs):
        """
        Helper for commands that pop a value from the field, returning it while
        removing it.
        The returned value will be deindexed
        """
        result = (args, kwargs, {'_to_index': [], '_to_deindex': []})

        if self.indexable:

            def deindex_result(command_result):
                if command_result is not None:
                    self.deindex([command_result])
                return command_result

            result[2]['_post_callback'] = deindex_result

        return result


class SortedSetField(MultiValuesField):
    """
    A field with values stored in a sorted set.
    If the indexable argument is set to True on the constructor, all stored
    values will be indexed. But when using zremrange* commands, all content will
    be deindexed and then reindexed as we have no way no know which values are
    removed. So use it carefuly. On the contrary, zadd, zrem and zincrby are
    optimized to only index/deindex updated values
    """

    proxy_getter = "zmembers"
    proxy_setter = "zadd"

    _commands = {
        'getters': ('zcard', 'zcount', 'zrange', 'zrangebyscore', 'zrank', 'zrevrange', 'zrevrangebyscore', 'zrevrank', 'zscore', ),
        'full_modifiers': ('delete', 'zadd', 'zincrby', 'zrem', ),
        'partial_modifiers': ('zremrangebyrank', 'zremrangebyscore', ),
    }

    _commands_to_proxy = {
        'zrem': '_rem',
    }

    def zmembers(self):
        """
        Used as a proxy_getter to get all values stored in the field.
        """
        return self.zrange(0, -1)

    def zadd(self, *args, **kwargs):
        """
        We do the same computation of the zadd method of StrictRedis to keep keys
        to index them (instead of indexing the whole set)
        Members (value/score) can be passed:
            - in *args, with score followed by the value, 0+ times (to respect
              the redis order)
            - in **kwargs, with value as key and score as value
        Example: zadd('my-key', 1.1, 'name1', 2.2, 'name2', name3=3.3, name4=4.4)
        """
        keys = []
        if args:
            if len(args) % 2 != 0:
                raise RedisError("ZADD requires an equal number of "
                                 "values and scores")
            keys.extend(args[1::2])
        for pair in kwargs.iteritems():
            keys.append(pair[0])
        return self._traverse_command('zadd', *args, _to_index=keys, _to_deindex=[], **kwargs)

    def zincrby(self, value, amount=1):
        """
        This command update a score of a given value. But it can be a new value
        of the sorted set, so we index it.
        """
        return self._traverse_command('zincrby', value, amount, _to_index=[value], _to_deindex=[])


class SetField(MultiValuesField):
    """
    A field with values stored in a redis set.
    If the indexable argument is set to True on the constructor, all stored
    values will be indexed.
    sadd, srem and spop commands are optimized to index/deindex only needed values
    """

    proxy_getter = "smembers"
    proxy_setter = "sadd"

    _commands = {
        'getters': ('scard', 'sismember', 'smembers', 'srandmember', ),
        'full_modifiers': ('delete', 'sadd', 'srem', ),
        'partial_modifiers': ('spop', ),
    }

    _commands_to_proxy = {
        'sadd': '_add',
        'srem': '_rem',
        'spop': '_pop',
    }


class ListField(MultiValuesField):
    """
    A field with values stored in a list.
    If the indexable argument is set to True on the constructor, all stored
    values will be indexed (one entry in the index for each value even if the
    value is stored many times in the list). But when using ltrim, all content
    will be deindexed and then reindexed as we have no way no know which values
    are removed. So use it carefuly. On the contrary, linsert, *pop, *push*,
    lset are optimized to only index/deindex updated values. lrem is optimized
    only if the "count" attribute is set to 0
    """

    proxy_getter = "lmembers"
    proxy_setter = "lpush"

    _commands = {
        'getters': ('lindex', 'llen', 'lrange', ),
        'full_modifiers': ('delete', 'linsert', 'lpop', 'lpush', 'lpushx', 'lrem', 'rpop', 'rpush', 'rpushx', ),
        'partial_modifiers': ('lset', 'ltrim', ),
    }

    _commands_to_proxy = {
        'lpop': '_pop',
        'rpop': '_pop',
        'lpush': '_add',
        'rpush': '_add',
        'lpushx': '_pushx',
        'rpushx': '_pushx',
    }

    def lmembers(self):
        """
        Used as a proxy_getter to get all values stored in the field.
        """
        return self.lrange(0, -1)

    def linsert(self, where, refvalue, value):
        return self._traverse_command('linsert', where, refvalue, value, _to_index=[value], _to_deindex=[])

    def _pushx(self, command, *args, **kwargs):
        """
        Helper for lpushx and rpushx, that only index the new values if the list
        existed when the command was called
        """
        result = (args, kwargs, {'_to_index': [], '_to_deindex': []})

        if self.indexable:

            def index_args(command_result):
                if command_result:
                    self.index(args)
                return command_result

            result[2]['_post_callback'] = index_args

        return result

    def lrem(self, count, value):
        """
        If count is 0, we remove all elements equal to value, so we know we have
        nothing to index, and this value to deindex. In other case, we don't
        know how much elements will remain in the list, so we have to do a full
        deindex/reindex. So do it carefuly.
        """
        to_index = to_deindex = None
        if not count:
            to_index = []
            to_deindex = [value]
        return self._traverse_command('lrem', count, value, _to_index=to_index, _to_deindex=to_deindex)

    def lset(self, index, value):
        """
        Before setting the new value, get the previous one to deindex it. Then
        call the command and index the new value, if exists
        TODO: Need transaction
        """
        to_deindex = []
        old_value = self.lindex(index)
        if old_value is not None:
            to_deindex = [old_value]
        return self._traverse_command('lset', index, value, _to_index=[value], _to_deindex=to_deindex)


class HashableField(RedisField):
    """Field stored in the parent object hash."""

    proxy_getter = "hget"
    proxy_setter = "hset"

    _commands = {
        'getters': ('hget', ),
        'full_modifiers': ('hdel', 'hset', 'hsetnx', ),
        'partial_modifiers': ('hincrby', 'hincrbyfloat', ),
    }

    _commands_to_proxy = {
        'hset': '_set',
    }

    @property
    def key(self):
        return self._instance.key

    @property
    def sort_wildcard(self):
        return "%s->%s" % (self._model.sort_wildcard(), self.name)

    def _traverse_command(self, name, *args, **kwargs):
        """Add key AND the hash field to the args, and call the Redis command."""
        args = list(args)
        args.insert(0, self.name)
        return super(HashableField, self)._traverse_command(name, *args, **kwargs)

    def delete(self):
        """
        Delete the field from redis, only the hash entry
        """
        return self._traverse_command('hdel', _to_index=[])
    hdel = delete

    def hexists(self):
        """
        Call the hexists command to check if the redis hash key exists for the
        current field
        """
        try:
            key = self.key
        except DoesNotExist:
            """
            If the object doesn't exists anymore, its PK is deleted, so the
            "self.key" call will raise a DoesNotExist exception. We catch it
            to return False, as the field doesn't exists too.
            """
            return False
        else:
            return self.connection.hexists(key, self.name)
    exists = hexists

    def _set(self, command, *args, **kwargs):
        """
        Helper for commands that only set a value to the field.
        The value is either in the kwargs, or as the second argument of the args
        (the first one is the hash entry)
        """
        value = kwargs.get('value', args[1])
        return (args, kwargs, {'_to_index': [value], '_to_deindex': None})


class PKField(RedisField):
    """
    This type of field is used as a primary key.
    There must be one, and only one instance of this field (or a subclass) on a
    model.
    If no PKField is defined on a model, an AutoPKField is automatically added.
    A PKField has no auto-increment, a pk must be passed to constructor.
    """

    # Use only a simple getter and setter. We take all control on the setter.
    proxy_getter = "get"
    proxy_setter = "set"

    _commands = {
        'getters': ('get',),
        'full_modifiers': ('set',),
<<<<<<< HEAD
=======
        'partial_modifiers': (),
>>>>>>> 6463b65e
    }

    name = 'pk'  # Default name ok the pk, can be changed by declaring a new PKField
    indexable = False  # Not an `indexable` field...
    unique = True  # ... but `unique` can be usefull in loops
    _auto_increment = False  # False for PKField, True for AutoPKField
    _auto_added = False  # True only if automatically added by limpyd
    _set = False  # True when set for the first (and unique) time

    _copy_conf = copy(RedisField._copy_conf)
    _copy_conf['attrs'] += ['_auto_increment', '_auto_added']

    def normalize(self, value):
        """
        Simple method to always have the same kind of value
        It can be overriden by converting to int
        """
        return str(value)

    def get_new(self, value):
        """
        Validate that a given new pk to set is always set, and return it.
        The returned value should be normalized, and will be used without check.
        """
        if value is None:
            raise ValueError('The pk for %s is not "auto-increment", you must fill it' % \
                            self._model._name)
        value = self.normalize(value)

        # Check that this pk does not already exist
        if self.exists(value):
            raise UniquenessError('PKField %s already exists for model %s)' % (value, self._instance.__class__))

        return value

    @property
    def collection_key(self):
        """
        Property that return the name of the key in Redis where are stored
        all the exinsting pk for the model hosting this PKField
        """
        return '%s:collection' % self._model._name

    def exists(self, value=None):
        """
        Return True if the given pk value exists for the given class.
        If no value is given, we use the value of the current field, which
        is the value of the "_pk" attribute of its instance.
        """
        try:
            if not value:
                value = self.get()
        except AttributeError:
            # If the instance is deleted, the _pk attribute doesn't exist
            # anymore. So we catch the AttributeError to return False (this pk
            # field doesn't exist anymore) in this specific case
            return False
        else:
            return self.connection.sismember(self.collection_key, value)

    def collection(self):
        """
        Return all available primary keys for the given class
        """
        return self.connection.smembers(self.collection_key)

    def set(self, value):
        """
        Override the default setter to check uniqueness, deny updating, and add
        the new pk to the model's collection.
        The value is not saved as a field in redis, because we don't need this.
        On an instance, we have the _pk attribute with the pk value, and when
        we ask for a collection, we get somes pks which can be used to instanciate
        new objects (holding the pk value in _pk)
        """
        # Deny updating of an already set pk
        if self._set:
            raise ValueError('A primary key cannot be updated')

        # Validate and return the value to be used as a pk
        value = self.get_new(value)

        # Tell the model the pk is now set
        self._instance._pk = value
        self._set = True

        # We have a new pk, so add it to the collection
        log.debug("Adding %s in %s collection" % (value, self._model._name))
        self.connection.sadd(self.collection_key, value)

        # Finally return 1 as we did a real redis call to the set command
        return 1

    def get(self):
        """
        We do not call the default getter as we have the value cached in the
        instance in its _pk attribute
        """
        return self.normalize(self._instance._pk)

    def delete(self):
        raise ImplementationError('PKField cannot be deleted directly.')


class AutoPKField(PKField):
    """
    A subclass of PKField that implement auto-increment. Models with an
    AutoPKField cannot pass pk to constructors, they are always set by
    incrementing the last pk used
    """
    _auto_increment = True

    def get_new(self, value):
        """
        Validate that a given new pk to set is always set to None, then return
        a new pk
        """
        if value is not None:
            raise ValueError('The pk for %s is "auto-increment", you must not fill it' % \
                            self._model._name)
        key = self._instance.make_key(self._model._name, 'max_pk')
        return self.normalize(self.connection.incr(key))


class FieldLock(Lock):
    """
    This subclass of the Lock object is used to add a lock on the field. It will
    be used on write operations to block writes for other instances on this
    field, during all operations needed to do a deindex+write+index.
    Only one lock is done on a specific field for a specific model. If during
    lock, another one is asked in the same thread, we assume that it's a
    operation that must be done during the main lock and we don't wait for
    relase.
    """

    def __init__(self, field, timeout=5, sleep=0.1):
        """
        Save the field and create a real lock,, using the correct connection
        and a computed lock key based on the names of the field and its model.
        """
        self.field = field
        self.dummy_lock = False
        super(FieldLock, self).__init__(
            redis = field._model.get_connection(),
            name = make_key(field._model._name, 'lock-for-update', field.name),
            timeout = timeout,
            sleep = sleep,
        )

    def _get_already_locked_by_model(self):
        """
        A lock is self_locked if already set for the current field+model on the current
        thread.
        """
        return self.field._model._is_field_locked(self.field)

    def _set_already_locked_by_model(self, value):
        if value:
            self.field._model._mark_field_as_locked(self.field)
        else:
            self.field._model._unmark_field_as_locked(self.field)

    already_locked_by_model = property(_get_already_locked_by_model, _set_already_locked_by_model)

    def acquire(self, *args, **kwargs):
        """
        Really acquire the lock only if it's not a dummy one. Then save the
        dummy status.
        """
        if not self.field.lockable:
            return
        if self.already_locked_by_model:
            self.dummy_lock = True
            return
        self.already_locked_by_model = True
        super(FieldLock, self).acquire(*args, **kwargs)

    def release(self, *args, **kwargs):
        """
        Really release the lock only if it's not a dummy one. Then save the
        dummy status.
        """
        if not self.field.lockable:
            return
        if self.dummy_lock:
            return
        super(FieldLock, self).release(*args, **kwargs)
        self.already_locked_by_model = self.dummy_lock = False

    def __exit__(self, *args, **kwargs):
        """
        Ensure that a not-dummy lock is set as dummy when exiting.
        """
        super(FieldLock, self).__exit__(*args, **kwargs)
        if not self.field.lockable:
            return
        if not self.dummy_lock:
            self.already_locked_by_model = self.dummy_lock = False<|MERGE_RESOLUTION|>--- conflicted
+++ resolved
@@ -28,17 +28,12 @@
     """
     This metaclass create the class normally, then takes a list of redis
     commands found in the "_commands" class attribute, and for each one
-<<<<<<< HEAD
-    create the corresponding method if it not exists yet. Created methos simply
-=======
     create the corresponding method if it not exists yet. Created methods simply
->>>>>>> 6463b65e
     call _traverse_command.
     """
 
     def __new__(mcs, name, base, dct):
         it = super(MetaRedisProxy, mcs).__new__(mcs, name, base, dct)
-<<<<<<< HEAD
 
         # make sure we have a set for each list of type of command
         for command_type in ('getters', 'no_cache_getters', 'full_modifiers', 'partial_modifiers'):
@@ -50,15 +45,9 @@
         it._commands['all'] = it._commands['getters'].union(it._commands['modifiers'])
 
         # create a method for each command
-        for command_name in [c for c in it._commands['all'] if not hasattr(it, c)]:
-            setattr(it, command_name, it._make_command_method(command_name))
-=======
-        it._commands['modifiers'] = it._commands['full_modifiers'] + it._commands['partial_modifiers']
-        it._commands['all'] = set(it._commands['getters'] + it._commands['modifiers'])
         for command_name in it._commands['all']:
             if not hasattr(it, command_name):
                 setattr(it, command_name, it._make_command_method(command_name))
->>>>>>> 6463b65e
         return it
 
 
@@ -66,7 +55,6 @@
 
     __metaclass__ = MetaRedisProxy
 
-<<<<<<< HEAD
     # Commands allowed for an object, by type, each entry is a list/typle. If an
     # entry is not defined, it is considered empty.
     # Here the possible types:
@@ -77,13 +65,6 @@
     #  - partial_modifiers: idem as full_modifiers, but we don't know the final
     #                       content of the field without getting it after the call
     _commands = {}
-=======
-    _commands = {
-        'getters': (),
-        'full_modifiers': (),
-        'partial_modifiers': (),
-    }
->>>>>>> 6463b65e
 
     @classmethod
     def _make_command_method(cls, command_name):
@@ -167,11 +148,7 @@
     Base class for all fields using redis data structures.
     """
     # The "_commands_to_proxy" dict take redis commands as keys, and proxy
-<<<<<<< HEAD
-    # method names as values. There proxy_methods must take the real command
-=======
     # method names as values. These proxy_methods must take the real command
->>>>>>> 6463b65e
     # name in first parameter, and a *args+**kwargs to pass needed values.
     # Their goal is to simplify management of values to index/deindex for simple
     # redis commands.
@@ -468,7 +445,6 @@
         return self.connection.sadd(key, self._instance.get_pk())
 
     def values_for_indexing(self):
-<<<<<<< HEAD
         """
         Values for indexing must be a list, so return the simple value as a list
         """
@@ -478,17 +454,6 @@
         """
         Index all values stored in the field, or only given ones if any.
         """
-=======
-        """
-        Values for indexing must be a list, so return the simple value as a list
-        """
-        return [self.proxy_get()]
-
-    def index(self, values=None):
-        """
-        Index all values stored in the field, or only given ones if any.
-        """
->>>>>>> 6463b65e
         if values is None:
             values = self.values_for_indexing()
         for value in values:
@@ -858,10 +823,6 @@
     _commands = {
         'getters': ('get',),
         'full_modifiers': ('set',),
-<<<<<<< HEAD
-=======
-        'partial_modifiers': (),
->>>>>>> 6463b65e
     }
 
     name = 'pk'  # Default name ok the pk, can be changed by declaring a new PKField
