# -*- coding:utf-8 -*-

from logging import getLogger
from copy import copy
from redis.exceptions import RedisError
from redis.client import Lock

from limpyd.utils import make_key, memoize_command
from limpyd.exceptions import *

log = getLogger(__name__)

__all__ = [
    'HashableField',
    'RedisField',
    'RedisProxyCommand',
    'MetaRedisProxy',
    'SortedSetField',
    'StringField',
    'ListField',
    'SetField',
    'PKField',
    'AutoPKField',
]


class MetaRedisProxy(type):
    """
    This metaclass create the class normally, then takes a list of redis
    commands found in the "available_*" class attributes, and for each one
    create the corresponding method if it not exists yet. Created methods simply
    call _call_command.
    """

    def __new__(mcs, name, base, dct):
        it = super(MetaRedisProxy, mcs).__new__(mcs, name, base, dct)

<<<<<<< HEAD
        # make sure we have a set for each list of type of command
        for command_type in ('getters', 'no_cache_getters', 'full_modifiers', 'partial_modifiers'):
            it._commands[command_type] = set(it._commands.get(command_type, ()))

        # add simplest set: getters, modidiers, all
        it._commands['getters'].update(it._commands['no_cache_getters'])
        it._commands['modifiers'] = it._commands['full_modifiers'].union(it._commands['partial_modifiers'])
        it._commands['all'] = it._commands['getters'].union(it._commands['modifiers'])

        # create a method for each command
        for command_name in it._commands['all']:
=======
        for attr in ('available_getters', 'available_full_modifiers', 'available_partial_modifiers'):
            if not hasattr(it, attr):
                setattr(it, attr, ())

        it.available_modifiers = tuple(set(it.available_full_modifiers + it.available_partial_modifiers))
        it.available_commands = tuple(set(tuple(it.available_getters) + tuple(it.available_modifiers)))
        for command_name in it.available_commands:
>>>>>>> 786bcfc7
            if not hasattr(it, command_name):
                setattr(it, command_name, it._make_command_method(command_name))

        return it


class RedisProxyCommand(object):

    __metaclass__ = MetaRedisProxy

<<<<<<< HEAD
    # Commands allowed for an object, by type, each entry is a list/typle. If an
    # entry is not defined, it is considered empty.
    # Here the possible types:
    #  - getters:  commands that get data from redis
    #  - no_cache_getters: idem as getters but result will never be cached locally
    #  - full_modifiers: commands that set data in redis, for which we know the
    #                    final content of the field
    #  - partial_modifiers: idem as full_modifiers, but we don't know the final
    #                       content of the field without getting it after the call
    _commands = {}
=======
    available_getters = ()
    available_full_modifiers = ()
    available_partial_modifiers = ()
>>>>>>> 786bcfc7

    @classmethod
    def _make_command_method(cls, command_name):
        """
        Return a function which call _call_command for the given name.
        Used to bind redis commands to our own calls
        """
        def func(self, *args, **kwargs):
            return self._call_command(command_name, *args, **kwargs)
        return func

    def _call_command(self, name, *args, **kwargs):
        """
        Check if the command to be executed is a modifier, to flag the object as
        being in an update. Then call _traverse_command.
        """
        obj = getattr(self, '_instance', self)  # _instance if a field, self if an instance
        if name in self._commands['modifiers']:
            obj._update_running = True
        try:
            result = self._traverse_command(name, *args, **kwargs)
        except:
            obj._update_running = False
            raise  # raise the original exception
        else:
            obj._update_running = False
            return result

    @memoize_command()
    def _traverse_command(self, name, *args, **kwargs):
        """
        Add the key to the args and call the Redis command.
        """
        # TODO: implement instance level cache
        if not name in self.available_commands:
            raise AttributeError("%s is not an available command for %s" % (name, self.__class__.__name__))
        attr = getattr(self.connection, "%s" % name)
        key = self.key
        log.debug(u"Requesting %s with key %s and args %s" % (name, key, args))
        result = attr(key, *args, **kwargs)
        result = self.post_command(
            sender=self,
            name=name,
            result=result,
            args=args,
            kwargs=kwargs
        )
        return result

    def post_command(self, sender, name, result, args, kwargs):
        """
        Call after we got the result of a redis command.
        By default, does nothing, but must return a value.
        """
        return result

    @classmethod
    def get_connection(cls):
        """
        Return the connection from the database
        """
        return cls.database.connection

    @property
    def connection(self):
        """
        A simple property on the instance that return the connection stored on
        the class
        """
        return self.get_connection()

    def init_cache(self):
        """
        Initialize the cache Must be implemented in fields and models.
        """
        pass

    def get_cache(self):
        """
        Retrieve the cache Must be implemented in fields and models.
        """
        pass

    def has_cache(self):
        """
        Is the cache already initialized?
        """
        try:
            self.get_cache()
        except (KeyError, AttributeError):
            return False
        else:
            return True


class RedisField(RedisProxyCommand):
    """
    Base class for all fields using redis data structures.
    """
    # The "_commands_to_proxy" dict take redis commands as keys, and proxy
    # method names as values. These proxy_methods must take the real command
    # name in first parameter, and a *args+**kwargs to pass needed values.
    # Their goal is to simplify management of values to index/deindex for simple
    # redis commands.
    _commands_to_proxy = {}

    _creation_order = 0  # internal class counter to keep fields ordered

    proxy_setter = None
    unique = False
    _copy_conf = {
        'args': [],
        'kwargs': ['cacheable', 'lockable', 'default'],
        'attrs': ['name', '_instance', '_model', 'indexable', 'unique']
    }

    def __init__(self, *args, **kwargs):
        """
        Manage all field attributes
        """
        self.indexable = False
        self.cacheable = kwargs.get('cacheable', True)
        self.lockable = kwargs.get('lockable', True)
        if "default" in kwargs:
            self.default = kwargs["default"]

        self.indexable = kwargs.get("indexable", False)
        self.unique = kwargs.get("unique", False)
        if self.unique:
            if hasattr(self, "default"):
                raise ImplementationError('Cannot set "default" and "unique" together!')
            self.indexable = True

        # keep fields ordered
        self._creation_order = RedisField._creation_order
        RedisField._creation_order += 1

    def proxy_get(self):
        """
        A helper to easily call the proxy_getter of the field
        """
        getter = getattr(self, self.proxy_getter)
        return getter()

    def proxy_set(self, value):
        """
        A helper to easily call the proxy_setter of the field
        """
        setter = getattr(self, self.proxy_setter)
        return setter(value)

    def init_cache(self):
        """
        Create the field cache key, or flush it if it already exists.
        """
        if self.cacheable:
            self._instance._cache[self.name] = {}

    def get_cache(self):
        """
        Return the local cache dict.
        """
        return self._instance._cache[self.name]

    @property
    def key(self):
        """
        A property to return the key used in redis for the current field.
        """
        return self.make_key(
            self._instance._name,
            self._instance.get_pk(),
            self.name,
        )

    @property
    def database(self):
        """
        A simple shortcut to access the database property of the field's instance
        """
        if not self._model:
            raise TypeError('A field cannot use a database if not linked to a model')
        return self._model.database

    @property
    def sort_wildcard(self):
        """
        Key used to sort models on this field.
        """
        return self.make_key(
            self._model._name,
            "*",
            self.name,
        )

    @property
    def connection(self):
        """
        A simple shortcut to get the connections of the field's instance's model
        """
        if not self._model:
            raise TypeError('A field cannot use a connection if not linked to a model')
        return self._model.get_connection()

    def __copy__(self):
        """
        In the RedisModel metaclass and constructor, we need to copy the fields
        to new ones. It can be done via the copy function of the copy module.
        This __copy__ method handles the copy by creating a new field with same
        attributes, without ignoring private attributes.
        Configuration of args and kwargs to pass to the constructor, and
        attributes to copy is done in the _copy_conf attribute of the class, a
        dict with 3 entries:
          - args: list of attributes names to pass as *args to the constructor
          - kwargs: list of attributes names to pass as **kwargs to the
                    constructor. If a tuple is used instead of a simple string
                    in the list, its first entry will be the kwarg name, and
                    the second the name of the attribute to copy
          - attrs: list of attributes names to copy (with "=") from the old
                   object to the new one
        """
        # prepare unnamed arguments
        args = [getattr(self, arg) for arg in self._copy_conf['args']]

        # prepare named arguments
        kwargs = {}
        for arg in self._copy_conf['kwargs']:
            # if arg is a tuple, the first entry will be the named kwargs, and
            # the second will be the name of the attribute to copy
            name = arg
            if isinstance(arg, tuple):
                name, arg = arg
            if hasattr(self, arg):
                kwargs[name] = getattr(self, arg)

        # create the new instance
        new_copy = self.__class__(*args, **kwargs)

        # then copy attributes
        for attr_name in self._copy_conf['attrs']:
            if hasattr(self, attr_name):
                setattr(new_copy, attr_name, getattr(self, attr_name))

        return new_copy

    def make_key(self, *args):
        """
        Simple shortcut to the make_key global function to create a redis key
        based on all given arguments.
        """
        return make_key(*args)

    def delete(self):
        """
        Delete the field from redis.
        """
        return self._call_command('delete', _to_index=[])

    def post_command(self, sender, name, result, args, kwargs):
        """
        Call after we got the result of a redis command.
        By default, let the instance manage the post_modify signal
        """
        return self._instance.post_command(
                   sender=self,
                   name=name,
                   result=result,
                   args=args,
                   kwargs=kwargs
               )

    def exists(self):
        """
        Call the exists command to check if the redis key exists for the current
        field
        """
        try:
            key = self.key
        except DoesNotExist:
            """
            If the object doesn't exists anymore, its PK is deleted, so the
            "self.key" call will raise a DoesnotExist exception. We catch it
            to return False, as the field doesn't exists too.
            """
            return False
        else:
            return self.connection.exists(key)

    def _attach_to_model(self, model):
        """
        Attach the current field to a model. Can be overriden to do something
        when a model is set
        """
        self._model = model

    def _attach_to_instance(self, instance):
        """
        Attach the current field to an instance of a model. Can be overriden to
        do something when an instance is set
        """
        self._instance = instance

    def _traverse_command(self, name, *args, **kwargs):
        """
        In addition to the default _traverse_command, we manage indexes.
        Values to specifically deindex and index can be passed in kwargs via the
        "_to_index" and "_to_deindex" arguments (without them, the whole field
        will be deindexed and/or indexed)
        It's also possible to pass two callbacks as kwargs:
        - "_pre_callback" will be executed before starting the whole stuff, ie
          before starting deindexaction. It takes the command name, and *args
          and **kwargs. Local args and kwargs will be updated with the result of
          the call to this callback
        - "post_callback" will be executed after the whole stuff is done, ie
          after the indexing is done. It takes the command's result and return
          a final one.

        """
        available_params = ('_to_deindex', '_to_index', '_pre_callback', '_post_callback')
        params = dict((key, kwargs.pop(key, None)) for key in available_params)

        # if we have a proxy, call it to get update args and kwargs, to get
        # value(s) to deindex and index, and to get some callbacks
        if name in self._commands_to_proxy:
            command = getattr(self, self._commands_to_proxy[name])
            (args, kwargs, new_params) = command(name, *args, **kwargs)
            params = dict((key, new_params.get(key, params[key])) for key in available_params)

        # we have many commands to handle for only one asked, do it while
        # blocking all others write access to the current model, using a lock on
        # the field
        if (self.indexable and name in self.available_modifiers
                or params.get('_pre_callback', None) is not None
                or params.get('_post_callback', None) is not None):

            with FieldLock(self):
                return self._index_and_traverse_command(params, name, *args, **kwargs)

        # only one command, simply run it and return the result
        return self._index_and_traverse_command(params, name, *args, **kwargs)

    def _index_and_traverse_command(self, params, name, *args, **kwargs):
        """
        Really do stuff needed to run a command. If needed, pre and post
        callbacks are called, deindexing and indexing are done.
        Finally the result of the really called comamnd is returned.
        """

        # call the _pre_callback if we have one to update args and kwargs
        if params.get('_pre_callback', None) is not None:
            (args, kwargs) = params['_pre_callback'](name, *args, **kwargs)

        # deindex given values (or all in the field if none)
        if self.indexable and name in self.available_modifiers:
            self.deindex(params['_to_deindex'])

        # ask redis to run the command
        result = super(RedisField, self)._traverse_command(name, *args, **kwargs)

        # index given values (or all in the field if none)
        if self.indexable and name in self.available_modifiers:
            self.index(params['_to_index'])

        # call the _post_callback if we have one, to update the command's result
        if params.get('_post_callback', None) is not None:
            result = params['_post_callback'](result)

        return result

    def index_value(self, value):
        """
        index a specific value for this field.
        Has traverse_commande is blind, and can't infer the final value from
        commands like ``append`` or ``setrange``, we let the command process
        then check the result, and raise before modifying the indexes if the
        value was not unique, and then remove the key.
        We should try a better algo because we can lose data if the
        UniquenessError is raised.
        """
        key = self.index_key(value)
        if self.unique:
            # Lets check if the index key already exist for another instance
            index = self.connection.smembers(key)
            if len(index) > 1:
                # this may not happen !
                raise UniquenessError("Multiple values indexed for unique field %s: %s" % (self.name, index))
            elif len(index) == 1:
                indexed_instance_pk = index.pop()
                if indexed_instance_pk != self._instance.get_pk():
                    self.connection.delete(self.key)
                    raise UniquenessError('Key %s already exists (for instance %s)' % (key, indexed_instance_pk))
        # Do index => create a key to be able to retrieve parent pk with
        # current field value
        log.debug("indexing %s with key %s" % (key, self._instance.get_pk()))
        return self.connection.sadd(key, self._instance.get_pk())

    def values_for_indexing(self):
        """
        Values for indexing must be a list, so return the simple value as a list
        """
        return [self.proxy_get()]

    def index(self, values=None):
        """
        Index all values stored in the field, or only given ones if any.
        """
        if values is None:
            values = self.values_for_indexing()
        for value in values:
            self.index_value(value)

    def deindex_value(self, value):
        """
        Remove stored index if needed.
        """
        if value:
            key = self.index_key(value)
            return self.connection.srem(key, self._instance.get_pk())
        else:
            return True  # True?

    def deindex(self, values=None):
        """
        Deindex all values stored in the field, or only given ones if any.
        """
        if values is None:
            values = self.values_for_indexing()
        for value in values:
            self.deindex_value(value)

    def index_key(self, value):
        """
        Return the redis key used to store all pk of objects having the given
        value. It's the index's key.
        """
        # Ex. bikemodel:name:{bikename}
        if not self.indexable:
            raise ValueError("Field %s is not indexable, cannot ask its index_key" % self.name)
        if value and isinstance(value, str):
            value = value.decode('utf-8')
        return self.make_key(
            self._model._name,
            self.name,
            value,
        )


class SingleValueField(RedisField):
    """
    A simple parent class for StringField, HashableField and PKField, all field
    types handling a single value.
    """
    pass

class StringField(SingleValueField):

    proxy_getter = "get"
    proxy_setter = "set"

    available_getters = ('get', 'getbit', 'getrange', 'strlen', )
    available_full_modifiers = ('delete', 'getset', 'set', )
    available_partial_modifiers = ('append', 'decr', 'decrby', 'incr', 'incrby', 'incrbyfloat', 'setbit', 'setex', 'setnx', 'setrange', )

    _commands_to_proxy = {
        'getset': '_set',
        'set': '_set',
    }

    def _set(self, command, *args, **kwargs):
        """
        Helper for commands that only set a value to the field.
        The value is either in the kwargs, or as the first argument of the args.
        """
        value = kwargs.get('value', args[0])
        return (args, kwargs, {'_to_index': [value], '_to_deindex': None})


class MultiValuesField(RedisField):
    """
    It's a base class for SetField, SortedSetField and ListField, to manage
    indexes when their constructor got the param "indexable" set to True.
    Indexes need more work than for simple RedisField as we have here many
    values in each field.
    A naive implementation is to simply deindex all existing values, call the
    wanted redis command, then reindex all.
    When possible, each commands of each impacted fields are done by catching
    values to index/deindex, to only do this work for needed values.
    It's the case for almost all defined commands, except ones where bulk
    removing is done, as zremrange* for sorted set and ltrim (and lrem in some
    cases) for lists (for these commands, the naive algorithm defined above is
    used, so use them carefully).
    See the _traverse_command method below to know how values to index/deindex
    are defined.
    """

    def values_for_indexing(self):
        """
        Return all values in the field for (de)indexing
        """
        return self.proxy_get()

    def _add(self, command, *args, **kwargs):
        """
        Helper for commands that only remove values from the field.
        Added values will be indexed.
        """
        return (args, kwargs, {'_to_index': args, '_to_deindex': []})

    def _rem(self, command, *args, **kwargs):
        """
        Helper for commands that only remove values from the field.
        Removed values will be deindexed.
        """
        return (args, kwargs, {'_to_index': [], '_to_deindex': args})

    def _pop(self, command, *args, **kwargs):
        """
        Helper for commands that pop a value from the field, returning it while
        removing it.
        The returned value will be deindexed
        """
        other_params = {
            '_to_index': [],
            '_to_deindex': [],
        }

        if self.indexable:

            def deindex_result(command_result):
                if command_result is not None:
                    self.deindex([command_result])
                return command_result

            other_params['_post_callback'] = deindex_result

        return (args, kwargs, other_params)


class SortedSetField(MultiValuesField):
    """
    A field with values stored in a sorted set.
    If the indexable argument is set to True on the constructor, all stored
    values will be indexed. But when using zremrange* commands, all content will
    be deindexed and then reindexed as we have no way no know which values are
    removed. So use it carefuly. On the contrary, zadd, zrem and zincrby are
    optimized to only index/deindex updated values
    """

    proxy_getter = "zmembers"
    proxy_setter = "zadd"

    available_getters = ('zcard', 'zcount', 'zrange', 'zrangebyscore', 'zrank', 'zrevrange', 'zrevrangebyscore', 'zrevrank', 'zscore', )
    available_full_modifiers = ('delete', 'zadd', 'zincrby', 'zrem', )
    available_partial_modifiers = ('zremrangebyrank', 'zremrangebyscore', )

    _commands_to_proxy = {
        'zrem': '_rem',
    }

    def zmembers(self):
        """
        Used as a proxy_getter to get all values stored in the field.
        """
        return self.zrange(0, -1)

    def zadd(self, *args, **kwargs):
        """
        We do the same computation of the zadd method of StrictRedis to keep keys
        to index them (instead of indexing the whole set)
        Members (value/score) can be passed:
            - in *args, with score followed by the value, 0+ times (to respect
              the redis order)
            - in **kwargs, with value as key and score as value
        Example: zadd(1.1, 'my-key', 2.2, 'name1', 'name2', name3=3.3, name4=4.4)
        """
        keys = []
        if args:
            if len(args) % 2 != 0:
                raise RedisError("ZADD requires an equal number of "
                                 "values and scores")
            keys.extend(args[1::2])
        for pair in kwargs.iteritems():
            keys.append(pair[0])
        return self._call_command('zadd', *args, _to_index=keys, _to_deindex=[], **kwargs)

    def zincrby(self, value, amount=1):
        """
        This command update a score of a given value. But it can be a new value
        of the sorted set, so we index it.
        """
        return self._call_command('zincrby', value, amount, _to_index=[value], _to_deindex=[])


class SetField(MultiValuesField):
    """
    A field with values stored in a redis set.
    If the indexable argument is set to True on the constructor, all stored
    values will be indexed.
    sadd, srem and spop commands are optimized to index/deindex only needed values
    """

    proxy_getter = "smembers"
    proxy_setter = "sadd"

    available_getters = ('scard', 'sismember', 'smembers', 'srandmember', )
    available_full_modifiers = ('delete', 'sadd', 'srem', )
    available_partial_modifiers = ('spop', )

    _commands_to_proxy = {
        'sadd': '_add',
        'srem': '_rem',
        'spop': '_pop',
    }


class ListField(MultiValuesField):
    """
    A field with values stored in a list.
    If the indexable argument is set to True on the constructor, all stored
    values will be indexed (one entry in the index for each value even if the
    value is stored many times in the list). But when using ltrim, all content
    will be deindexed and then reindexed as we have no way no know which values
    are removed. So use it carefuly. On the contrary, linsert, *pop, *push*,
    lset are optimized to only index/deindex updated values. lrem is optimized
    only if the "count" attribute is set to 0
    """

    proxy_getter = "lmembers"
    proxy_setter = "lpush"

    available_getters = ('lindex', 'llen', 'lrange', )
    available_full_modifiers = ('delete', 'linsert', 'lpop', 'lpush', 'lpushx', 'lrem', 'rpop', 'rpush', 'rpushx', )
    available_partial_modifiers = ('lset', 'ltrim', )

    _commands_to_proxy = {
        'lpop': '_pop',
        'rpop': '_pop',
        'lpush': '_add',
        'rpush': '_add',
        'lpushx': '_pushx',
        'rpushx': '_pushx',
    }

    def lmembers(self):
        """
        Used as a proxy_getter to get all values stored in the field.
        """
        return self.lrange(0, -1)

    def linsert(self, where, refvalue, value):
        return self._call_command('linsert', where, refvalue, value, _to_index=[value], _to_deindex=[])

    def _pushx(self, command, *args, **kwargs):
        """
        Helper for lpushx and rpushx, that only index the new values if the list
        existed when the command was called
        """
        other_params = {
            '_to_index': [],
            '_to_deindex': [],
        }

        if self.indexable:

            def index_args(command_result):
                if command_result:
                    self.index(args)
                return command_result

            other_params['_post_callback'] = index_args

        return (args, kwargs, other_params)

    def lrem(self, count, value):
        """
        If count is 0, we remove all elements equal to value, so we know we have
        nothing to index, and this value to deindex. In other case, we don't
        know how much elements will remain in the list, so we have to do a full
        deindex/reindex. So do it carefuly.
        """
        to_index = to_deindex = None
        if not count:
            to_index = []
            to_deindex = [value]
        return self._call_command('lrem', count, value, _to_index=to_index, _to_deindex=to_deindex)

    def lset(self, index, value):
        """
        Before setting the new value, get the previous one to deindex it. Then
        call the command and index the new value, if exists
        TODO: Need transaction
        """
        to_deindex = []
        old_value = self.lindex(index)
        if old_value is not None:
            to_deindex = [old_value]
        return self._call_command('lset', index, value, _to_index=[value], _to_deindex=to_deindex)


class HashableField(SingleValueField):
    """Field stored in the parent object hash."""

    proxy_getter = "hget"
    proxy_setter = "hset"

    available_getters = ('hget', )
    available_full_modifiers = ('hdel', 'hset', 'hsetnx', )
    available_partial_modifiers = ('hincrby', 'hincrbyfloat', )

    _commands_to_proxy = {
        'hset': '_set',
    }

    @property
    def key(self):
        return self._instance.key

    @property
    def sort_wildcard(self):
        return "%s->%s" % (self._model.sort_wildcard(), self.name)

    def _traverse_command(self, name, *args, **kwargs):
        """Add key AND the hash field to the args, and call the Redis command."""
        args = list(args)
        args.insert(0, self.name)
        return super(HashableField, self)._traverse_command(name, *args, **kwargs)

    def delete(self):
        """
        Delete the field from redis, only the hash entry
        """
        return self._call_command('hdel', _to_index=[])
    hdel = delete

    def hexists(self):
        """
        Call the hexists command to check if the redis hash key exists for the
        current field
        """
        try:
            key = self.key
        except DoesNotExist:
            """
            If the object doesn't exists anymore, its PK is deleted, so the
            "self.key" call will raise a DoesNotExist exception. We catch it
            to return False, as the field doesn't exists too.
            """
            return False
        else:
            return self.connection.hexists(key, self.name)
    exists = hexists

    def _set(self, command, *args, **kwargs):
        """
        Helper for commands that only set a value to the field.
        The value is either in the kwargs, or as the second argument of the args
        (the first one is the hash entry)
        """
        value = kwargs.get('value', args[1])
        return (args, kwargs, {'_to_index': [value], '_to_deindex': None})


class PKField(SingleValueField):
    """
    This type of field is used as a primary key.
    There must be one, and only one instance of this field (or a subclass) on a
    model.
    If no PKField is defined on a model, an AutoPKField is automatically added.
    A PKField has no auto-increment, a pk must be passed to constructor.
    """

    # Use only a simple getter and setter. We take all control on the setter.
    proxy_getter = "get"
    proxy_setter = "set"

<<<<<<< HEAD
    _commands = {
        'getters': ('get',),
        'full_modifiers': ('set',),
    }
=======
    available_getters = ('get',)
    available_full_modifiers = ('set',)
    available_partial_modifiers = ()
>>>>>>> 786bcfc7

    name = 'pk'  # Default name ok the pk, can be changed by declaring a new PKField
    indexable = False  # Not an `indexable` field...
    unique = True  # ... but `unique` can be usefull in loops
    _auto_increment = False  # False for PKField, True for AutoPKField
    _auto_added = False  # True only if automatically added by limpyd
    _set = False  # True when set for the first (and unique) time

    _copy_conf = copy(RedisField._copy_conf)
    _copy_conf['attrs'] += ['_auto_increment', '_auto_added']

    def normalize(self, value):
        """
        Simple method to always have the same kind of value
        It can be overriden by converting to int
        """
        return str(value)

    def get_new(self, value):
        """
        Validate that a given new pk to set is always set, and return it.
        The returned value should be normalized, and will be used without check.
        """
        if value is None:
            raise ValueError('The pk for %s is not "auto-increment", you must fill it' % \
                            self._model._name)
        value = self.normalize(value)

        # Check that this pk does not already exist
        if self.exists(value):
            raise UniquenessError('PKField %s already exists for model %s)' % (value, self._instance.__class__))

        return value

    @property
    def collection_key(self):
        """
        Property that return the name of the key in Redis where are stored
        all the exinsting pk for the model hosting this PKField
        """
        return '%s:collection' % self._model._name

    def exists(self, value=None):
        """
        Return True if the given pk value exists for the given class.
        If no value is given, we use the value of the current field, which
        is the value of the "_pk" attribute of its instance.
        """
        try:
            if not value:
                value = self.get()
        except AttributeError:
            # If the instance is deleted, the _pk attribute doesn't exist
            # anymore. So we catch the AttributeError to return False (this pk
            # field doesn't exist anymore) in this specific case
            return False
        else:
            return self.connection.sismember(self.collection_key, value)

    def collection(self):
        """
        Return all available primary keys for the given class
        """
        return self.connection.smembers(self.collection_key)

    def set(self, value):
        """
        Override the default setter to check uniqueness, deny updating, and add
        the new pk to the model's collection.
        The value is not saved as a field in redis, because we don't need this.
        On an instance, we have the _pk attribute with the pk value, and when
        we ask for a collection, we get somes pks which can be used to instanciate
        new objects (holding the pk value in _pk)
        """
        # Deny updating of an already set pk
        if self._set:
            raise ValueError('A primary key cannot be updated')

        # Validate and return the value to be used as a pk
        value = self.get_new(value)

        # Tell the model the pk is now set
        self._instance._pk = value
        self._set = True

        # We have a new pk, so add it to the collection
        log.debug("Adding %s in %s collection" % (value, self._model._name))
        self.connection.sadd(self.collection_key, value)

        # Finally return 1 as we did a real redis call to the set command
        return 1

    def get(self):
        """
        We do not call the default getter as we have the value cached in the
        instance in its _pk attribute
        """
        return self.normalize(self._instance._pk)

    def delete(self):
        raise ImplementationError('PKField cannot be deleted directly.')


class AutoPKField(PKField):
    """
    A subclass of PKField that implement auto-increment. Models with an
    AutoPKField cannot pass pk to constructors, they are always set by
    incrementing the last pk used
    """
    _auto_increment = True

    def get_new(self, value):
        """
        Validate that a given new pk to set is always set to None, then return
        a new pk
        """
        if value is not None:
            raise ValueError('The pk for %s is "auto-increment", you must not fill it' % \
                            self._model._name)
        key = self._instance.make_key(self._model._name, 'max_pk')
        return self.normalize(self.connection.incr(key))


class FieldLock(Lock):
    """
    This subclass of the Lock object is used to add a lock on the field. It will
    be used on write operations to block writes for other instances on this
    field, during all operations needed to do a deindex+write+index.
    Only one lock is done on a specific field for a specific model. If during
    lock, another one is asked in the same thread, we assume that it's a
    operation that must be done during the main lock and we don't wait for
    relase.
    """

    def __init__(self, field, timeout=5, sleep=0.1):
        """
        Save the field and create a real lock,, using the correct connection
        and a computed lock key based on the names of the field and its model.
        """
        self.field = field
        self.sub_lock_mode = False
        super(FieldLock, self).__init__(
            redis = field._model.get_connection(),
            name = make_key(field._model._name, 'lock-for-update', field.name),
            timeout = timeout,
            sleep = sleep,
        )

    def _get_already_locked_by_model(self):
        """
        A lock is self_locked if already set for the current field+model on the current
        thread.
        """
        return self.field._model._is_field_locked(self.field)

    def _set_already_locked_by_model(self, value):
        if value:
            self.field._model._mark_field_as_locked(self.field)
        else:
            self.field._model._unmark_field_as_locked(self.field)

    already_locked_by_model = property(_get_already_locked_by_model, _set_already_locked_by_model)

    def acquire(self, *args, **kwargs):
        """
        Really acquire the lock only if it's not a sub-lock. Then save the
        sub-lock status.
        """
        if not self.field.lockable:
            return
        if self.already_locked_by_model:
            self.sub_lock_mode = True
            return
        self.already_locked_by_model = True
        super(FieldLock, self).acquire(*args, **kwargs)

    def release(self, *args, **kwargs):
        """
        Really release the lock only if it's not a sub-lock. Then save the
        sub-lock status and mark the model as unlocked.
        """
        if not self.field.lockable:
            return
        if self.sub_lock_mode:
            return
        super(FieldLock, self).release(*args, **kwargs)
        self.already_locked_by_model = self.sub_lock_mode = False

    def __exit__(self, *args, **kwargs):
        """
        Mark the model as unlocked.
        """
        super(FieldLock, self).__exit__(*args, **kwargs)
        if not self.field.lockable:
            return
        if not self.sub_lock_mode:
            self.already_locked_by_model = False<|MERGE_RESOLUTION|>--- conflicted
+++ resolved
@@ -35,27 +35,17 @@
     def __new__(mcs, name, base, dct):
         it = super(MetaRedisProxy, mcs).__new__(mcs, name, base, dct)
 
-<<<<<<< HEAD
         # make sure we have a set for each list of type of command
-        for command_type in ('getters', 'no_cache_getters', 'full_modifiers', 'partial_modifiers'):
-            it._commands[command_type] = set(it._commands.get(command_type, ()))
+        for attr in ('available_getters', 'no_cache_getters', 'available_full_modifiers', 'available_partial_modifiers'):
+            setattr(it, attr, set(getattr(it, attr, ())))
 
         # add simplest set: getters, modidiers, all
-        it._commands['getters'].update(it._commands['no_cache_getters'])
-        it._commands['modifiers'] = it._commands['full_modifiers'].union(it._commands['partial_modifiers'])
-        it._commands['all'] = it._commands['getters'].union(it._commands['modifiers'])
+        it.available_getters.update(it.no_cache_getters)
+        it.available_modifiers = it.available_full_modifiers.union(it.available_partial_modifiers)
+        it.available_commands = it.available_getters.union(it.available_modifiers)
 
         # create a method for each command
-        for command_name in it._commands['all']:
-=======
-        for attr in ('available_getters', 'available_full_modifiers', 'available_partial_modifiers'):
-            if not hasattr(it, attr):
-                setattr(it, attr, ())
-
-        it.available_modifiers = tuple(set(it.available_full_modifiers + it.available_partial_modifiers))
-        it.available_commands = tuple(set(tuple(it.available_getters) + tuple(it.available_modifiers)))
         for command_name in it.available_commands:
->>>>>>> 786bcfc7
             if not hasattr(it, command_name):
                 setattr(it, command_name, it._make_command_method(command_name))
 
@@ -66,22 +56,16 @@
 
     __metaclass__ = MetaRedisProxy
 
-<<<<<<< HEAD
-    # Commands allowed for an object, by type, each entry is a list/typle. If an
-    # entry is not defined, it is considered empty.
-    # Here the possible types:
-    #  - getters:  commands that get data from redis
-    #  - no_cache_getters: idem as getters but result will never be cached locally
-    #  - full_modifiers: commands that set data in redis, for which we know the
-    #                    final content of the field
-    #  - partial_modifiers: idem as full_modifiers, but we don't know the final
-    #                       content of the field without getting it after the call
-    _commands = {}
-=======
-    available_getters = ()
-    available_full_modifiers = ()
-    available_partial_modifiers = ()
->>>>>>> 786bcfc7
+    # Commands allowed for an object, by type, each attribute is a list/typle.
+    # If an attribute is not defined, the one from its parent class is used.
+    # Here the different attributes:
+    #  - available_getters:  commands that get data from redis
+    #  - no_cache_getters: idem as getters but result will never be locally cached
+    #  - available_full_modifiers: commands that set data in redis, for which we
+    #                              know the final content of the field
+    #  - available_partial_modifiers: idem as full_modifiers, but we don't know
+    #                                 the final content of the field without
+    #                                 getting it after the call
 
     @classmethod
     def _make_command_method(cls, command_name):
@@ -99,7 +83,7 @@
         being in an update. Then call _traverse_command.
         """
         obj = getattr(self, '_instance', self)  # _instance if a field, self if an instance
-        if name in self._commands['modifiers']:
+        if name in self.available_modifiers:
             obj._update_running = True
         try:
             result = self._traverse_command(name, *args, **kwargs)
@@ -536,6 +520,7 @@
     """
     pass
 
+
 class StringField(SingleValueField):
 
     proxy_getter = "get"
@@ -857,16 +842,8 @@
     proxy_getter = "get"
     proxy_setter = "set"
 
-<<<<<<< HEAD
-    _commands = {
-        'getters': ('get',),
-        'full_modifiers': ('set',),
-    }
-=======
     available_getters = ('get',)
     available_full_modifiers = ('set',)
-    available_partial_modifiers = ()
->>>>>>> 786bcfc7
 
     name = 'pk'  # Default name ok the pk, can be changed by declaring a new PKField
     indexable = False  # Not an `indexable` field...
