# -*- coding:utf-8 -*-

import unittest

from datetime import datetime
from redis.exceptions import RedisError

from limpyd import model
from limpyd import fields
from limpyd.exceptions import *
from base import LimpydBaseTest, TEST_CONNECTION_SETTINGS


class TestDatabaseMixin(object):
    """
    Use it in first class for all RedisModel created for tests, or define
    the following database
    """
    database = LimpydBaseTest.database
    namespace = "tests"


class Bike(TestDatabaseMixin, model.RedisModel):
    name = fields.StringField(indexable=True)
    wheels = fields.StringField(default=2)
    passengers = fields.StringField(default=1, cacheable=False)


class MotorBike(Bike):
    power = fields.StringField()


class Boat(TestDatabaseMixin, model.RedisModel):
    """
    Use also HashableField.
    """
    cacheable = False

    name = fields.StringField(unique=True)
    power = fields.HashableField(indexable=True, default="sail")
    launched = fields.StringField(indexable=True)
    length = fields.StringField()


class InitTest(LimpydBaseTest):

    def test_instanciation_should_no_connect(self):
        bike = Bike()
        self.assertEqual(bike._pk, None)

    def test_setting_a_field_should_connect(self):
        bike = Bike()
        bike.name.set('rosalie')
        self.assertEqual(bike._pk, '1')

    def test_instances_must_not_share_fields(self):
        bike1 = Bike(name="rosalie")
        self.assertEqual(bike1._pk, '1')
        self.assertEqual(bike1.name.get(), "rosalie")
        bike2 = Bike(name="velocipede")
        self.assertEqual(bike2._pk, '2')
        self.assertEqual(bike2.name.get(), "velocipede")

    def test_field_instance_must_be_consistent(self):
        bike1 = Bike(name="rosalie")
        self.assertEqual(id(bike1), id(bike1.name._instance))
        bike2 = Bike(name="velocipede")
        self.assertEqual(id(bike2), id(bike2.name._instance))
        self.assertNotEqual(id(bike1.name._instance), id(bike2.name._instance))

    def test_one_arg_should_retrieve_from_db(self):
        bike = Bike()
        bike.name.set('rosalie')
        self.assertEqual(bike._pk, '1')
        bike_again = Bike(1)
        self.assertEqual(bike_again._pk, '1')

    def test_kwargs_should_be_setted_as_fields(self):
        bike = Bike(name="rosalie")
        self.assertEqual(bike.name.get(), "rosalie")

    def test_should_have_default_value_if_not_setted(self):
        bike = Bike(name="recumbent")
        self.assertEqual(bike.wheels.get(), '2')

    def test_default_value_should_not_override_setted_one(self):
        bike = Bike(name="rosalie", wheels=4)
        self.assertEqual(bike.wheels.get(), '4')

    def test_wrong_field_name_cannot_be_used(self):
        with self.assertRaises(ValueError):
            bike = Bike(power="human")

    def test_assert_num_commands_is_ok(self):
        with self.assertNumCommands(1):
            # we know that info do only one command
            info = self.connection.info()


class GetAttrTest(LimpydBaseTest):

    def test_get_redis_command(self):
        bike = Bike(name="monocycle")
        self.assertEqual(getattr(bike.name, 'get')(), "monocycle")
        with self.assertRaises(AttributeError):
            getattr(bike.name, 'hget')

    def test_get_normal_attr(self):
        bike = Bike(name="monocycle")
        self.assertEqual(getattr(bike, '_pk'), bike.pk.get())
        with self.assertRaises(AttributeError):
            getattr(bike, '_not_an_attr')


class IndexationTest(LimpydBaseTest):

    def test_stringfield_indexable(self):
        bike = Bike()
        bike.name.set("monocycle")
        self.assertFalse(Bike.exists(name="tricycle"))
        self.assertTrue(Bike.exists(name="monocycle"))
        bike.name.set("tricycle")
        self.assertFalse(Bike.exists(name="monocycle"))
        self.assertTrue(Bike.exists(name="tricycle"))

    def test_unicode_string_is_indexable(self):
        bike = Bike(name=u"vélo")
        self.assertFalse(Bike.exists(name="velo"))
        self.assertTrue(Bike.exists(name=u"vélo"))


class GetTest(LimpydBaseTest):

    def test_should_considere_one_arg_as_pk(self):
        boat1 = Boat(name="Pen Duick I", length=15.1)
        boat2 = Boat.get(boat1.get_pk())
        self.assertEqual(boat1.get_pk(), boat2.get_pk())
        self.assertEqual(boat1.name.get(), boat2.name.get())

    def test_should_filter_from_kwargs(self):
        boat1 = Boat(name="Pen Duick I", length=15.1)
        boat2 = Boat.get(name="Pen Duick I")
        self.assertEqual(boat1.get_pk(), boat2.get_pk())
        self.assertEqual(boat1.name.get(), boat2.name.get())
        boat3 = Boat.get(name="Pen Duick I", power="sail")
        self.assertEqual(boat1.get_pk(), boat3.get_pk())
        self.assertEqual(boat1.name.get(), boat3.name.get())

    def test_should_raise_if_more_than_one_match(self):
        boat1 = Boat(name="Pen Duick I")
        boat2 = Boat(name="Pen Duick II")
        with self.assertRaises(ValueError):
            boat3 = Boat.get(power="sail")

    def test_should_raise_if_no_one_match(self):
        boat1 = Boat(name="Pen Duick I")
        with self.assertRaises(DoesNotExist):
            boat3 = Boat.get(name="Pen Duick II")

    def test_should_not_accept_more_than_one_arg(self):
        with self.assertRaises(ValueError):
            boat = Boat.get(1, 2)

    def test_should_not_accept_no_params(self):
        with self.assertRaises(ValueError):
            boat = Boat.get()


class GetOrConnectTest(LimpydBaseTest):

    def test_should_get_if_object_exists(self):
        boat = Boat(name="Pen Duick I")
        boat_again, created = Boat.get_or_connect(name="Pen Duick I")
        self.assertEqual(boat.get_pk(), boat_again.get_pk())
        self.assertFalse(created)

    def test_should_connect_if_object_do_not_exists(self):
        boat = Boat(name="Pen Duick I")
        boat_again, created = Boat.get_or_connect(name="Pen Duick II")
        self.assertNotEqual(boat.get_pk(), boat_again.get_pk())
        self.assertTrue(created)


class UniquenessTest(LimpydBaseTest):

    def test_cannot_set_unique_already_indexed_at_init(self):
        boat1 = Boat(name="Pen Duick I", length=15.1)
        # First check data
        self.assertEqual(boat1.name.get(), "Pen Duick I")
        self.assertEqual(boat1.length.get(), "15.1")
        # Try to create a boat with the same name
        with self.assertRaises(UniquenessError):
            boat2 = Boat(name="Pen Duick I", length=15.1)
        # Check data after
        self.assertEqual(boat1.name.get(), "Pen Duick I")
        self.assertEqual(boat1.length.get(), "15.1")

    def test_cannot_set_unique_already_indexed_with_setter(self):
        boat1 = Boat(name="Pen Duick I", length=15.1)
        # First check data
        self.assertEqual(boat1.name.get(), "Pen Duick I")
        self.assertEqual(boat1.length.get(), "15.1")
        boat2 = Boat(name="Pen Duick II", length=13.6)
        with self.assertRaises(UniquenessError):
            boat2.name.set("Pen Duick I")
        # Check data after
        self.assertEqual(boat1.name.get(), "Pen Duick I")
        self.assertEqual(boat1.length.get(), "15.1")


class ExistsTest(LimpydBaseTest):

    def test_generic_exists_test(self):
        boat1 = Boat(name="Pen Duick I", length=15.1, launched=1898)
        boat2 = Boat(name="Pen Duick II", length=13.6, launched=1964)
        boat3 = Boat(name="Pen Duick III", length=17.45, launched=1966)
        self.assertEqual(Boat.exists(name="Pen Duick I"), True)
        self.assertEqual(Boat.exists(name="Pen Duick I", launched=1898), True)
        self.assertEqual(Boat.exists(name="Pen Duick II", launched=1898), False)
        self.assertEqual(Boat.exists(name="Pen Duick IV"), False)

    def test_should_raise_if_no_kwarg(self):
        with self.assertRaises(ValueError):
            Boat.exists()


class CommandCacheTest(LimpydBaseTest):

    def test_should_not_hit_redis_when_cached(self):
        # Not sure the connection.info() is thread safe...
        bike = Bike(name="randonneuse")
        # First get
        name = bike.name.get()
        hits_before = self.connection.info()['keyspace_hits']
        # Get again
        name = bike.name.get()
        hits_after = self.connection.info()['keyspace_hits']
        self.assertEqual(name, "randonneuse")
        self.assertEqual(hits_before, hits_after)
        # Flush all cache from instance
        bike.init_cache()
        name = bike.name.get()
        hits_after = self.connection.info()['keyspace_hits']
        self.assertEqual(name, "randonneuse")
        self.assertNotEqual(hits_before, hits_after)

    def test_should_flush_if_modifiers_command_is_called(self):
        bike = Bike(name="draisienne")
        name = bike.name.get()
        self.assertEqual(name, "draisienne")
        bike.name.set('tandem')
        name = bike.name.get()
        self.assertEqual(name, "tandem")

    def test_should_not_hit_cache_when_flushed_for_field(self):
        bike = Bike(name="randonneuse", wheels=4)
        # First get
        name = bike.name.get()
        wheels = bike.wheels.get()
        hits_before = self.connection.info()['keyspace_hits']
        # Get again
        name = bike.name.get()
        wheels = bike.wheels.get()
        hits_after = self.connection.info()['keyspace_hits']
        self.assertEqual(name, "randonneuse")
        self.assertEqual(wheels, "4")
        self.assertEqual(hits_before, hits_after)
        # Flush cache for field `name`
        bike.name.init_cache()
        name = bike.name.get()
        hits_after_flush = self.connection.info()['keyspace_hits']
        self.assertEqual(name, "randonneuse")
        self.assertNotEqual(hits_before, hits_after_flush)
        # Getting again the wheels must hit cache
        wheels = bike.wheels.get()
        hits_after_getting_wheels = self.connection.info()['keyspace_hits']
        self.assertEqual(wheels, "4")
        self.assertEqual(hits_after_flush, hits_after_getting_wheels)

    def test_not_cached_field_should_not_hit_cache(self):
        bike = Bike(name="tandem", wheels=2, passengers=2)
        # First get
        name = bike.name.get()
        passengers = bike.passengers.get()
        hits_before = self.connection.info()['keyspace_hits']
        # Get again
        name = bike.name.get()
        passengers = bike.passengers.get()
        hits_after = self.connection.info()['keyspace_hits']
        self.assertEqual(name, "tandem")
        self.assertEqual(passengers, "2")
        hits_attended = hits_before + 1  # one field, `passengers`, should miss cache
        self.assertEqual(hits_after, hits_attended)

    def test_not_cached_model_should_not_hit_cache(self):
        boat = Boat(name="Pen Duick I", length=15.1, launched=1898)
        # First get
        name = boat.name.get()
        length = boat.length.get()
        launched = boat.launched.get()
        hits_before = self.connection.info()['keyspace_hits']
        # Get again
        name = boat.name.get()
        length = boat.length.get()
        launched = boat.launched.get()
        hits_after = self.connection.info()['keyspace_hits']
        self.assertEqual(name, "Pen Duick I")
        self.assertEqual(length, "15.1")
        self.assertEqual(launched, "1898")
        hits_attended = hits_before + 3  # the 3 fields should miss cache
        self.assertEqual(hits_after, hits_attended)


class MetaRedisProxyTest(LimpydBaseTest):

    def test_available_commands(self):
        """
        available_commands must exists on Fields and it must contain getters and modifiers.
        """
        def check_available_commands(cls):
            for command in cls.available_getters:
                self.assertTrue(command in cls.available_commands)
        check_available_commands(fields.StringField)
        check_available_commands(fields.HashableField)
        check_available_commands(fields.SortedSetField)
        check_available_commands(fields.SetField)
        check_available_commands(fields.ListField)


class PostCommandTest(LimpydBaseTest):

    class MyModel(TestDatabaseMixin, model.RedisModel):
        name = fields.HashableField()
        last_modification_date = fields.HashableField()

        def post_command(self, sender, name, result, args, kwargs):
            if isinstance(sender, fields.RedisField) and sender.name == "name":
                if name in sender.available_modifiers:
                    self.last_modification_date.hset(datetime.now())
                elif name == "hget":
                    result = "modifed_result"
            return result

    def test_instance_post_command_is_called(self):
        inst = self.MyModel()
        self.assertIsNone(inst.last_modification_date.hget())
        inst.name.hset("foo")
        # If post command has been called, last_modification_date must have changed
        self.assertIsNotNone(inst.last_modification_date.hget())
        last_modification_date = inst.last_modification_date.hget()
        # Change field again
        inst.name.hset("bar")
        self.assertNotEqual(last_modification_date, inst.last_modification_date.hget())

    def test_result_is_returned(self):
        inst = self.MyModel(name="foo")
        self.assertEqual("modifed_result", inst.name.hget())


class InheritanceTest(LimpydBaseTest):

    def test_inheritance_fields(self):
        """
        Test that all fields are properly set on each model
        """
        bike = Bike()
        self.assertEqual(len(bike._fields), 4)
        self.assertEqual(set(bike._fields), set(['pk', 'name', 'wheels', 'passengers']))
        motorbike = MotorBike()
        self.assertEqual(len(motorbike._fields), 5)
        self.assertEqual(set(motorbike._fields), set(['pk', 'name', 'wheels', 'passengers', 'power']))
        boat = Boat()
        self.assertEqual(len(boat._fields), 5)
        self.assertEqual(set(boat._fields), set(['pk', 'name', 'launched', 'power', 'length']))

    def test_inheritance_values(self):
        """
        Test that all values are correctly set on the good models
        """
        bike = Bike(name="rosalie", wheels=4)
        motorbike = MotorBike(name='davidson', wheels=2, power='not enough')
        self.assertEqual(bike.wheels.get(), '4')
        self.assertEqual(motorbike.wheels.get(), '2')
        self.assertEqual(motorbike.power.get(), 'not enough')

    def test_inheritance_collections(self):
        """
        Test that each model has its own collections
        """
        bike = Bike(name="rosalie", wheels=4)
        motorbike = MotorBike(name='davidson', wheels=2, power='not enough')
        self.assertEqual(len(Bike.collection(name="rosalie")), 1)
        self.assertEqual(len(Bike.collection(name="davidson")), 0)
        self.assertEqual(len(MotorBike.collection(name="rosalie")), 0)
        self.assertEqual(len(MotorBike.collection(name="davidson")), 1)


class PKFieldTest(LimpydBaseTest):

    class AutoPkModel(TestDatabaseMixin, model.RedisModel):
        name = fields.StringField(indexable=True)

    class RedefinedAutoPkModel(AutoPkModel):
        id = fields.AutoPKField()

    class NotAutoPkModel(TestDatabaseMixin, model.RedisModel):
        pk = fields.PKField()
        name = fields.StringField(indexable=True)

    class ExtendedNotAutoPkField(NotAutoPkModel):
        pass

    class RedefinedNotAutoPkField(AutoPkModel):
        id = fields.PKField()

    def test_pk_value_for_default_pk_field(self):
        obj = self.AutoPkModel(name="foo")
        self.assertEqual(obj._pk, '1')
        self.assertEqual(obj.get_pk(), obj._pk)
        self.assertEqual(obj.pk.get(), obj._pk)
        same_obj = self.AutoPkModel.get(obj._pk)
        self.assertEqual(same_obj._pk, obj._pk)
        always_same_obj = self.AutoPkModel.get(pk=obj._pk)
        self.assertEqual(always_same_obj._pk, obj._pk)
        obj2 = self.AutoPkModel(name="bar")
        self.assertEqual(obj2._pk, '2')

    def test_pk_value_for_redefined_auto_pk_field(self):
        obj = self.RedefinedAutoPkModel(name="foo")
        self.assertEqual(obj._pk, '1')
        self.assertEqual(obj.get_pk(), obj._pk)
        self.assertEqual(obj.pk.get(), obj._pk)
        self.assertEqual(obj.id.get(), obj._pk)
        same_obj = self.RedefinedAutoPkModel.get(obj._pk)
        self.assertEqual(same_obj._pk, obj._pk)
        always_same_obj = self.RedefinedAutoPkModel.get(pk=obj._pk)
        self.assertEqual(always_same_obj._pk, obj._pk)
        obj2 = self.RedefinedAutoPkModel(name="bar")
        self.assertEqual(obj2._pk, '2')

    def test_pk_value_for_not_auto_increment_pk_field(self):
        obj = self.NotAutoPkModel(name="evil", pk=666)
        self.assertEqual(obj._pk, '666')
        self.assertEqual(obj.get_pk(), obj._pk)
        self.assertEqual(obj.pk.get(), obj._pk)
        # test with real string
        obj2 = self.NotAutoPkModel(name="foo", pk="bar")
        self.assertEqual(obj2._pk, "bar")
        self.assertEqual(obj2.pk.get(), obj2._pk)
        same_obj2 = self.NotAutoPkModel.get("bar")
        self.assertEqual(obj2._pk, same_obj2.pk.get())
        # test uniqueness
        with self.assertRaises(UniquenessError):
            self.NotAutoPkModel(name="baz", pk="666")

    def test_cannot_define_already_user_defined_pk_field(self):
        with self.assertRaises(ImplementationError):
            class InvalidAutoPkModel(self.RedefinedAutoPkModel):
                uid = fields.AutoPKField()

    def test_cannot_set_pk_for_auto_increment_pk_field(self):
        with self.assertRaises(ValueError):
            self.AutoPkModel(name="foo", pk=1)
        with self.assertRaises(ValueError):
            self.RedefinedAutoPkModel(name="bar", pk=2)

    def test_forced_to_set_pk_for_not_auto_increment_pk_field(self):
        with self.assertRaises(ValueError):
            self.NotAutoPkModel(name="foo")
        with self.assertRaises(ValueError):
            self.ExtendedNotAutoPkField(name="foo")

    def test_no_collision_between_pk(self):
        self.NotAutoPkModel(name="foo", pk=1000)
        # same model, same pk
        with self.assertRaises(UniquenessError):
            self.NotAutoPkModel(name="bar", pk=1000)
        # other model, same pk
        self.assertEqual(self.ExtendedNotAutoPkField(name="bar", pk=1000)._pk, '1000')

    def test_collections_filtered_by_pk(self):
        # default auto pk
        self.AutoPkModel(name="foo")
        self.AutoPkModel(name="foo")
        self.assertEqual(set(self.AutoPkModel.collection(name="foo")), set(['1', '2']))
        self.assertEqual(set(self.AutoPkModel.collection(pk=1)), set(['1', ]))
        self.assertEqual(set(self.AutoPkModel.collection(name="foo", pk=1)), set(['1', ]))
        self.assertEqual(set(self.AutoPkModel.collection(name="foo", pk=3)), set())
        self.assertEqual(set(self.AutoPkModel.collection(name="bar", pk=1)), set())
        # specific pk
        self.NotAutoPkModel(name="foo", pk="100")
        self.NotAutoPkModel(name="foo", pk="200")
        self.assertEqual(set(self.NotAutoPkModel.collection(name="foo")), set(['100', '200']))
        self.assertEqual(set(self.NotAutoPkModel.collection(pk=100)), set(['100', ]))
        self.assertEqual(set(self.NotAutoPkModel.collection(name="foo", pk=100)), set(['100', ]))
        self.assertEqual(set(self.NotAutoPkModel.collection(name="foo", pk=300)), set())
        self.assertEqual(set(self.NotAutoPkModel.collection(name="bar", pk=100)), set())

    def test_pk_cannot_be_updated(self):
        obj = self.AutoPkModel(name="foo")
        with self.assertRaises(ValueError):
            obj.pk.set(2)
        obj2 = self.RedefinedAutoPkModel(name="bar")
        with self.assertRaises(ValueError):
            obj2.pk.set(2)
        with self.assertRaises(ValueError):
            obj2.id.set(2)
        with self.assertRaises(ValueError):
            obj2.id.set(3)
        obj3 = self.NotAutoPkModel(name="evil", pk=666)
        with self.assertRaises(ValueError):
            obj3.pk.set(777)

    def test_can_access_pk_with_two_names(self):
        # create via pk, get via id or pk
        self.RedefinedNotAutoPkField(name="foo", pk=1)
        same_obj = self.RedefinedNotAutoPkField.get(pk=1)
        same_obj2 = self.RedefinedNotAutoPkField.get(id=1)
        self.assertEqual(same_obj.pk.get(), same_obj2.pk.get())
        self.assertEqual(same_obj.id.get(), same_obj2.id.get())
        # create via id, get via id or pk
        self.RedefinedNotAutoPkField(name="foo", id=2)
        same_obj = self.RedefinedNotAutoPkField.get(pk=2)
        same_obj2 = self.RedefinedNotAutoPkField.get(id=2)
        self.assertEqual(same_obj._pk, same_obj2._pk)
        self.assertEqual(same_obj.id.get(), same_obj2.id.get())
        # collection via pk or id
        self.assertEqual(set(self.RedefinedNotAutoPkField.collection(pk=1)), set(['1', ]))
        self.assertEqual(set(self.RedefinedNotAutoPkField.collection(id=2)), set(['2', ]))


class DeleteTest(LimpydBaseTest):

    def test_stringfield_keys_are_deleted(self):

        class Train(TestDatabaseMixin, model.RedisModel):
            namespace = "test_stringfield_keys_are_deleted"
            name = fields.StringField(unique=True)
            kind = fields.StringField(indexable=True)
            wagons = fields.StringField(default=10)

        # Check that db is empty
        self.assertEqual(len(self.connection.keys()), 0)
        # Create two models, to check also that the other is not
        # impacted by the delete of some field
        train1 = Train(name="Occitan", kind="Corail")
        train2 = Train(name="Teoz", kind="Corail")
        # Check that data is stored
        # Here we must have 11 keys:
        # - the pk collection
        # - the train model max id
        # - the 2 name fields
        # - the 2 name index
        # - the 2 kind fields
        # - the kind index for "Corail"
        # - the 2 wagons fields
        self.assertEqual(len(self.connection.keys()), 11)
        # If we delete the name field, only 9 key must remain
        # the train1.name field and the name:"Occitan" index are deleted
        train1.name.delete()
        self.assertEqual(len(self.connection.keys()), 9)
        self.assertEqual(train1.name.get(), None)
        self.assertFalse(Train.exists(name="Occitan"))
        self.assertEqual(train1.wagons.get(), '10')
        self.assertEqual(train2.name.get(), 'Teoz')
        self.assertEqual(len(self.connection.keys()), 9)
        # Now if we delete the train1.kind, only one key is deleted
        # The kind:"Corail" is still used by train2
        train1.kind.delete()
        self.assertEqual(len(self.connection.keys()), 8)
        self.assertEqual(len(Train.collection(kind="Corail")), 1)

    def test_hashablefield_keys_are_deleted(self):

        class Train(TestDatabaseMixin, model.RedisModel):
            namespace = "test_hashablefield_keys_are_deleted"
            name = fields.HashableField(unique=True)
            kind = fields.HashableField(indexable=True)
            wagons = fields.HashableField(default=10)

        # Check that db is empty
        self.assertEqual(len(self.connection.keys()), 0)
        # Create two models, to check also that the other is not
        # impacted by the delete of some field
        train1 = Train(name="Occitan", kind="Corail")
        train2 = Train(name="Teoz", kind="Corail")
        # Check that data is stored
        # Here we must have 7 keys:
        # - the pk collection
        # - the pk max id
        # - 2 trains hash key
        # - the 2 names index (one by value)
        # - the kind index
        self.assertEqual(len(self.connection.keys()), 7)
        # The train1 hash must have three fields (name, kind and wagons)
        self.assertEqual(self.connection.hlen(train1.key), 3)
        # If we delete the train1 name, only 6 key must remain
        # (the name index for "Occitan" must be deleted)
        train1.name.delete()
        self.assertEqual(len(self.connection.keys()), 6)
        self.assertEqual(self.connection.hlen(train1.key), 2)
        self.assertEqual(train1.name.hget(), None)
        self.assertFalse(Train.exists(name="Occitan"))
        self.assertEqual(train1.wagons.hget(), '10')
        self.assertEqual(train2.name.hget(), 'Teoz')
        self.assertEqual(len(self.connection.keys()), 6)
        # Now if we delete the train1.kind, no key is deleted
        # Only the hash field must be deleted
        # The kind:"Corail" is still used by train2
        train1.kind.delete()
        self.assertEqual(len(self.connection.keys()), 6)
        self.assertEqual(self.connection.hlen(train1.key), 1)
        self.assertEqual(len(Train.collection(kind="Corail")), 1)

    def test_pkfield_cannot_be_deleted(self):

        class Train(TestDatabaseMixin, model.RedisModel):
            namespace = "test_pkfield_cannot_be_deleted"
            name = fields.HashableField(unique=True)

        train = Train(name="TGV")
        with self.assertRaises(ImplementationError):
            train.pk.delete()

    def test_model_delete(self):

        class Train(TestDatabaseMixin, model.RedisModel):
            namespace = "test_model_delete"
            name = fields.HashableField(unique=True)
            kind = fields.StringField(indexable=True)
            wagons = fields.HashableField(default=10)

        # Check that db is empty
        self.assertEqual(len(self.connection.keys()), 0)
        # Create two models, to check also that the other is not
        # impacted by the delete of some field
        train1 = Train(name="Occitan", kind="Corail")
        train2 = Train(name="Teoz", kind="Corail")
        # Check that data is stored
        # Here we must have 9 keys:
        # - the pk collection
        # - the pk max id
        # - 2 trains hash key
        # - the 2 names index (one by value)
        # - the two kind keys
        # - the kind:Corail index
        self.assertEqual(len(self.connection.keys()), 9)
        # If we delete the train1, only 6 key must remain
        train1.delete()
        self.assertEqual(len(self.connection.keys()), 6)
        with self.assertRaises(DoesNotExist):
            train1.name.hget()
        with self.assertRaises(DoesNotExist):
            train1.kind.get()
        self.assertFalse(Train.exists(name="Occitan"))
        self.assertTrue(Train.exists(name="Teoz"))
        self.assertEqual(train2.name.hget(), 'Teoz')
        self.assertEqual(len(self.connection.keys()), 6)
        self.assertEqual(len(Train.collection(kind="Corail")), 1)
        self.assertEqual(len(Train.collection()), 1)


class HMTest(LimpydBaseTest):
    """
    Test behavior of hmset and hmget
    """

    class HMTestModel(TestModelConnectionMixin, model.RedisModel):
        foo = fields.HashableField()
        bar = fields.HashableField(indexable=True)
        baz = fields.HashableField(unique=True)

    def test_hmset_should_set_all_values(self):
        obj = self.HMTestModel()
        obj.hmset(foo='FOO', bar='BAR', baz='BAZ')
        self.assertEqual(obj.foo.hget(), 'FOO')
        self.assertEqual(obj.bar.hget(), 'BAR')
        self.assertEqual(obj.baz.hget(), 'BAZ')

    def test_hmget_should_get_all_values(self):
        obj = self.HMTestModel()
        obj.hmset(foo='FOO', bar='BAR', baz='BAZ')
        data = obj.hmget('foo', 'bar', 'baz')
        self.assertEqual(data, ['FOO', 'BAR', 'BAZ'])

    def test_hmset_should_index_values(self):
        obj = self.HMTestModel()
        obj.hmset(foo='FOO', bar='BAR', baz='BAZ')
        self.assertEqual(set(self.HMTestModel.collection(bar='BAR')), set([obj._pk]))
        self.assertEqual(set(self.HMTestModel.collection(baz='BAZ')), set([obj._pk]))

    def test_hmset_should_clear_cache_for_fields(self):
        obj = self.HMTestModel()
        obj.foo.hget()  # set the cache
        obj.hmset(foo='FOO', bar='BAR', baz='BAZ')
        hits_before = self.connection.info()['keyspace_hits']
        obj.foo.hget()  # should miss the cache and hit redis
        hits_after = self.connection.info()['keyspace_hits']
        self.assertEqual(hits_before + 1, hits_after)

    def test_hmset_should_not_index_if_an_error_occurs(self):
        self.HMTestModel(baz="BAZ")
        test_obj = self.HMTestModel()
        with self.assertRaises(UniquenessError):
            # The order of parameters below is important. Yes all are passed via
            # the kwargs dict, but order is not random, it's consistent, and
            # here i have to be sure that "bar" is managed first in hmset, so i
            # do some tests to always have the wanted order.
            # So bar will be indexed, then baz will raise because we already
            # set the "BAZ" value for this field.
            test_obj.hmset(baz='BAZ', foo='FOO', bar='BAR')
        # We must not have an entry in the bar index with the BAR value because
        # the hmset must have raise an exception and revert index already set.
        self.assertEqual(set(self.HMTestModel.collection(bar='BAR')), set())

    def test_hmget_should_get_values_from_cache(self):
        obj = self.HMTestModel()
        # set some values
        obj.hmset(foo='FOO', bar='BAR')
        # fill the cache
        obj.foo.hget()

        # get it from cache
        hits_before = self.connection.info()['keyspace_hits']
        obj.hmget('foo')
        hits_after = self.connection.info()['keyspace_hits']
        # hmget should not have hit redis
        self.assertEqual(hits_before, hits_after)

        # get one from cache, one from redis
        hits_before = self.connection.info()['keyspace_hits']
        obj.hmget('foo', 'bar')
        hits_after = self.connection.info()['keyspace_hits']
        # hmget should have hit redis to get bar
        self.assertEqual(hits_before + 1, hits_after)


class ConnectionTest(LimpydBaseTest):

    def test_connection_is_the_one_defined(self):
        defined_config = TEST_CONNECTION_SETTINGS
        current_config = self.connection.connection_pool.connection_kwargs
        bike = Bike(name="rosalie", wheels=4)
        obj_config = bike.connection.connection_pool.connection_kwargs
        class_config = Bike.database.connection_settings
        for arg in ('host', 'port', 'db'):
            self.assertEqual(defined_config[arg], current_config[arg])
            self.assertEqual(defined_config[arg], obj_config[arg])
            self.assertEqual(defined_config[arg], class_config[arg])

    def test_connection_should_be_shared(self):
        first_connected = self.connection.info()['connected_clients']
        bike = Bike(name="rosalie", wheels=4)
        self.assertEqual(first_connected, self.connection.info()['connected_clients'])
        Bike.collection(name="rosalie")
        self.assertEqual(first_connected, self.connection.info()['connected_clients'])
        bike.name.set("randonneuse")
        self.assertEqual(first_connected, self.connection.info()['connected_clients'])
        boat = Boat(name="Pen Duick I", length=15.1, launched=1898)
        self.assertEqual(bike.connection, boat.connection)


<<<<<<< HEAD
class PipelineTest(LimpydBaseTest):

    def test_simple_pipeline_without_transaction(self):
        bike = Bike(name="rosalie", wheels=4)
        bike2 = Bike(name="velocipede")
        with self.database.pipeline(transaction=False) as pipe:
            bike.name.get()
            bike2.name.get()
            names = pipe.execute()
        self.assertEqual(names, ["rosalie", "velocipede"])
=======
class FieldExistenceTest(LimpydBaseTest):

    def test_unset_field_does_not_exist(self):
        boat = Boat(name="Pen Duick I")
        self.assertFalse(boat.length.exists())

    def test_field_with_default_value_exists(self):
        boat = Boat(name="Pen Duick I")
        self.assertTrue(boat.power.exists())

    def test_field_with_set_value_exists(self):
        boat = Boat(name="Pen Duick I")
        # test value given on init
        self.assertTrue(boat.name.exists())
        # test value manually set (StringField)
        boat.length.set(1)
        self.assertTrue(boat.length.exists())
        # test value manually set (HashableField)
        boat.power.hset('engine')
        self.assertTrue(boat.power.exists())

    def test_deleted_field_does_not_exist(self):
        boat = Boat(name="Pen Duick I")
        # test HashableField
        boat.power.delete()
        self.assertFalse(boat.power.exists())
        # test StringField
        boat.length.set(1)
        boat.length.delete()
        self.assertFalse(boat.length.exists())

    def test_field_of_deleted_object_does_not_exist(self):
        boat = Boat(name="Pen Duick I")
        boat.delete()
        # test HashableField
        self.assertFalse(boat.power.exists())
        # test StringField
        self.assertFalse(boat.length.exists())

    def test_pk_field_exists(self):
        boat = Boat(name="Pen Duick I")
        self.assertTrue(boat.pk.exists())

    def test_deleted_pk_does_not_exist(self):
        boat = Boat(name="Pen Duick I")
        same_boat = Boat(boat._pk)
        boat.delete()
        self.assertFalse(boat.pk.exists())
        self.assertFalse(same_boat.pk.exists())
>>>>>>> b05ffb98


class ProxyTest(LimpydBaseTest):

    def test_proxy_get_should_call_real_getter(self):
        bike = Bike(name="rosalie", wheels=4)
        self.assertEqual(bike.name.proxy_get(), "rosalie")
        boat = Boat(name="Rainbow Warrior I", power="engine", length=40, launched=1955)
        self.assertEqual(boat.power.proxy_get(), "engine")

    def test_proxy_set_should_call_real_setter(self):
        bike = Bike(name="rosalia", wheels=4)
        bike.name.proxy_set('rosalie')
        self.assertEqual(bike.name.get(), "rosalie")
        boat = Boat(name="Rainbow Warrior I", power="human", length=40, launched=1955)
        boat.power.proxy_set('engine')
        self.assertEqual(boat.power.hget(), "engine")

<<<<<<< HEAD
=======

class IndexableSortedSetFieldTest(LimpydBaseTest):

    class SortedSetModel(TestModelConnectionMixin, model.RedisModel):
        field = fields.SortedSetField(indexable=True)

    def test_indexable_sorted_sets_are_indexed(self):
        obj = self.SortedSetModel()

        # add one value
        obj.field.zadd(1.0, 'foo')
        self.assertEqual(set(self.SortedSetModel.collection(field='foo')), set([obj._pk]))
        self.assertEqual(set(self.SortedSetModel.collection(field='bar')), set())

        # add another value
        with self.assertNumCommands(2):
            # check that only two commands occured: zadd + index of value
            obj.field.zadd(2.0, 'bar')
        # check collections
        self.assertEqual(set(self.SortedSetModel.collection(field='foo')), set([obj._pk]))
        self.assertEqual(set(self.SortedSetModel.collection(field='bar')), set([obj._pk]))

        # remove a value
        with self.assertNumCommands(2):
            # check that only two commands occured: zrem + deindex of value
            obj.field.zrem('foo')
        # check collections
        self.assertEqual(set(self.SortedSetModel.collection(field='foo')), set())
        self.assertEqual(set(self.SortedSetModel.collection(field='bar')), set([obj._pk]))

        # remove the object
        obj.delete()
        self.assertEqual(set(self.SortedSetModel.collection(field='foo')), set())
        self.assertEqual(set(self.SortedSetModel.collection(field='bar')), set())

    def test_zincr_should_correctly_index_only_its_own_value(self):
        obj = self.SortedSetModel()

        # add a value, to check that its index is not updated
        obj.field.zadd(ignorable=1)

        with self.assertNumCommands(2):
            # check that we had only two commands: one for zincr, one for indexing the value
            obj.field.zincrby('foo', 5.0)

        # check that the new value is indexed
        self.assertEqual(set(self.SortedSetModel.collection(field='foo')), set([obj._pk]))

        # check that the previous value was not deindexed
        self.assertEqual(set(self.SortedSetModel.collection(field='ignorable')), set([obj._pk]))

    def test_zremrange_reindex_all_vaues(self):
        obj = self.SortedSetModel()

        obj.field.zadd(foo=1, bar=2, baz=3)

        # we remove two values
        with self.assertNumCommands(7):
            # check that we had 7 commands:
            # - 1 to get all existing values to deindex
            # - 3 to deindex all values
            # - 1 for the zremrange
            # - 1 to get all remaining values to index
            # - 1 to index the only remaining value
            obj.field.zremrangebyscore(1, 2)

        # check that all values are correctly indexed/deindexed
        self.assertEqual(set(self.SortedSetModel.collection(field='foo')), set())
        self.assertEqual(set(self.SortedSetModel.collection(field='bar')), set())
        self.assertEqual(set(self.SortedSetModel.collection(field='baz')), set([obj._pk]))


class IndexableSetFieldTest(LimpydBaseTest):

    class SetModel(TestModelConnectionMixin, model.RedisModel):
        field = fields.SetField(indexable=True)

    def test_indexable_sets_are_indexed(self):
        obj = self.SetModel()

        # add one value
        obj.field.sadd('foo')
        self.assertEqual(set(self.SetModel.collection(field='foo')), set([obj._pk]))
        self.assertEqual(set(self.SetModel.collection(field='bar')), set())

        # add another value
        obj.field.sadd('bar')
        self.assertEqual(set(self.SetModel.collection(field='foo')), set([obj._pk]))
        self.assertEqual(set(self.SetModel.collection(field='bar')), set([obj._pk]))

        # remove a value
        obj.field.srem('foo')
        self.assertEqual(set(self.SetModel.collection(field='foo')), set())
        self.assertEqual(set(self.SetModel.collection(field='bar')), set([obj._pk]))

        # remove the object
        obj.delete()
        self.assertEqual(set(self.SetModel.collection(field='foo')), set())
        self.assertEqual(set(self.SetModel.collection(field='bar')), set())

    def test_spop_command_should_correctly_deindex_one_value(self):
        # spop remove and return a random value from the set, we don't know which one

        obj = self.SetModel()

        values = ['foo', 'bar']

        obj.field.sadd(*values)

        with self.assertNumCommands(2):
            # check that we had only two commands: one for spop, one for deindexing the value
            poped_value = obj.field.spop()

        values.remove(poped_value)
        self.assertEqual(obj.field.proxy_get(), set(values))
        self.assertEqual(set(self.SetModel.collection(field=values[0])), set([obj._pk]))
        self.assertEqual(set(self.SetModel.collection(field=poped_value)), set())


class IndexableListFieldTest(LimpydBaseTest):

    class ListModel(TestModelConnectionMixin, model.RedisModel):
        field = fields.ListField(indexable=True)

    def test_indexable_lists_are_indexed(self):
        obj = self.ListModel()

        # add one value
        obj.field.lpush('foo')
        self.assertEqual(set(self.ListModel.collection(field='foo')), set([obj._pk]))
        self.assertEqual(set(self.ListModel.collection(field='bar')), set())

        # add another value
        obj.field.lpush('bar')
        self.assertEqual(set(self.ListModel.collection(field='foo')), set([obj._pk]))
        self.assertEqual(set(self.ListModel.collection(field='bar')), set([obj._pk]))

        # remove a value
        obj.field.rpop()  # will remove foo
        self.assertEqual(set(self.ListModel.collection(field='foo')), set())
        self.assertEqual(set(self.ListModel.collection(field='bar')), set([obj._pk]))

        obj.delete()
        self.assertEqual(set(self.ListModel.collection(field='foo')), set())
        self.assertEqual(set(self.ListModel.collection(field='bar')), set())

        # test we can add many values at the same time
        obj = self.ListModel()
        obj.field.rpush('foo', 'bar')
        self.assertEqual(set(self.ListModel.collection(field='foo')), set([obj._pk]))
        self.assertEqual(set(self.ListModel.collection(field='bar')), set([obj._pk]))

    def test_pop_commands_should_correctly_deindex_one_value(self):
        obj = self.ListModel()

        obj.field.lpush('foo', 'bar')

        with self.assertNumCommands(2):
            # check that we had only two commands: one for lpop, one for deindexing the value
            bar = obj.field.lpop()

        self.assertEqual(bar, 'bar')
        self.assertEqual(set(self.ListModel.collection(field='foo')), set([obj._pk]))
        self.assertEqual(set(self.ListModel.collection(field='bar')), set())

    def test_pushx_commands_should_correctly_index_only_its_values(self):
        obj = self.ListModel()

        # check that pushx on an empty list does nothing
        obj.field.lpushx('foo')
        self.assertEqual(obj.field.proxy_get(), [])
        self.assertEqual(set(self.ListModel.collection(field='foo')), set())

        # add a value to really test pushx
        obj.field.lpush('foo')
        # then test pushx
        with self.assertNumCommands(2):
            # check that we had only two comands, one for the rpushx, one for indexing the value
            obj.field.rpushx('bar')

        # test list and collection, to be sure
        self.assertEqual(obj.field.proxy_get(), ['foo', 'bar'])
        self.assertEqual(set(self.ListModel.collection(field='bar')), set([obj._pk]))

    def test_lrem_command_should_correctly_deindex_only_its_value_when_possible(self):
        obj = self.ListModel()

        obj.field.lpush('foo', 'bar', 'foo',)

        #remove all foo
        with self.assertNumCommands(2):
            # check that we had only two comands, one for the lrem, one for indexing the value
            obj.field.lrem(0, 'foo')

        # no more foo in the list
        self.assertEqual(obj.field.proxy_get(), ['bar'])
        self.assertEqual(set(self.ListModel.collection(field='foo')), set())
        self.assertEqual(set(self.ListModel.collection(field='bar')), set([obj._pk]))

        # add more foos to test lrem with another count parameter
        obj.field.lpush('foo')
        obj.field.rpush('foo')

        # remove foo at the start
        with self.assertNumCommands(8):
            # we did a lot of calls to reindex, just check this:
            # - 1 lrange to get all values before the lrem
            # - 3 srem to deindex the 3 values (even if two values are the same)
            # - 1 lrem call
            # - 1 lrange to get all values after the rem
            # - 2 sadd to index the two remaining values
            obj.field.lrem(1, 'foo')

        # still a foo in the list
        self.assertEqual(obj.field.proxy_get(), ['bar', 'foo'])
        self.assertEqual(set(self.ListModel.collection(field='foo')), set([obj._pk]))

    def test_lset_command_should_correctly_deindex_and_index_its_value(self):
        obj = self.ListModel()

        obj.field.lpush('foo')

        # replace foo with bar
        with self.assertNumCommands(4):
            # we should have 4 calls:
            # - 1 lindex to get the current value
            # - 1 to deindex this value
            # - 1 for the lset call
            # - 1 to index the new value
            obj.field.lset(0, 'bar')

        # check collections
        self.assertEqual(obj.field.proxy_get(), ['bar'])
        self.assertEqual(set(self.ListModel.collection(field='foo')), set())
        self.assertEqual(set(self.ListModel.collection(field='bar')), set([obj._pk]))

        # replace an inexisting value will raise, without (de)indexing anything
        with self.assertNumCommands(2):
            # we should have 2 calls:
            # - 1 lindex to get the current value, which is None (out f range) so
            #   nothing to deindex
            # - 1 for the lset call
            with self.assertRaises(RedisError):
                obj.field.lset(1, 'baz')

        # check collections are not modified
        self.assertEqual(obj.field.proxy_get(), ['bar'])
        self.assertEqual(set(self.ListModel.collection(field='bar')), set([obj._pk]))
        self.assertEqual(set(self.ListModel.collection(field='baz')), set())


>>>>>>> b05ffb98
if __name__ == '__main__':
    unittest.main()<|MERGE_RESOLUTION|>--- conflicted
+++ resolved
@@ -93,7 +93,7 @@
 
     def test_assert_num_commands_is_ok(self):
         with self.assertNumCommands(1):
-            # we know that info do only one command
+            # we know that info do only onne
             info = self.connection.info()
 
 
@@ -660,81 +660,6 @@
         self.assertEqual(len(Train.collection()), 1)
 
 
-class HMTest(LimpydBaseTest):
-    """
-    Test behavior of hmset and hmget
-    """
-
-    class HMTestModel(TestModelConnectionMixin, model.RedisModel):
-        foo = fields.HashableField()
-        bar = fields.HashableField(indexable=True)
-        baz = fields.HashableField(unique=True)
-
-    def test_hmset_should_set_all_values(self):
-        obj = self.HMTestModel()
-        obj.hmset(foo='FOO', bar='BAR', baz='BAZ')
-        self.assertEqual(obj.foo.hget(), 'FOO')
-        self.assertEqual(obj.bar.hget(), 'BAR')
-        self.assertEqual(obj.baz.hget(), 'BAZ')
-
-    def test_hmget_should_get_all_values(self):
-        obj = self.HMTestModel()
-        obj.hmset(foo='FOO', bar='BAR', baz='BAZ')
-        data = obj.hmget('foo', 'bar', 'baz')
-        self.assertEqual(data, ['FOO', 'BAR', 'BAZ'])
-
-    def test_hmset_should_index_values(self):
-        obj = self.HMTestModel()
-        obj.hmset(foo='FOO', bar='BAR', baz='BAZ')
-        self.assertEqual(set(self.HMTestModel.collection(bar='BAR')), set([obj._pk]))
-        self.assertEqual(set(self.HMTestModel.collection(baz='BAZ')), set([obj._pk]))
-
-    def test_hmset_should_clear_cache_for_fields(self):
-        obj = self.HMTestModel()
-        obj.foo.hget()  # set the cache
-        obj.hmset(foo='FOO', bar='BAR', baz='BAZ')
-        hits_before = self.connection.info()['keyspace_hits']
-        obj.foo.hget()  # should miss the cache and hit redis
-        hits_after = self.connection.info()['keyspace_hits']
-        self.assertEqual(hits_before + 1, hits_after)
-
-    def test_hmset_should_not_index_if_an_error_occurs(self):
-        self.HMTestModel(baz="BAZ")
-        test_obj = self.HMTestModel()
-        with self.assertRaises(UniquenessError):
-            # The order of parameters below is important. Yes all are passed via
-            # the kwargs dict, but order is not random, it's consistent, and
-            # here i have to be sure that "bar" is managed first in hmset, so i
-            # do some tests to always have the wanted order.
-            # So bar will be indexed, then baz will raise because we already
-            # set the "BAZ" value for this field.
-            test_obj.hmset(baz='BAZ', foo='FOO', bar='BAR')
-        # We must not have an entry in the bar index with the BAR value because
-        # the hmset must have raise an exception and revert index already set.
-        self.assertEqual(set(self.HMTestModel.collection(bar='BAR')), set())
-
-    def test_hmget_should_get_values_from_cache(self):
-        obj = self.HMTestModel()
-        # set some values
-        obj.hmset(foo='FOO', bar='BAR')
-        # fill the cache
-        obj.foo.hget()
-
-        # get it from cache
-        hits_before = self.connection.info()['keyspace_hits']
-        obj.hmget('foo')
-        hits_after = self.connection.info()['keyspace_hits']
-        # hmget should not have hit redis
-        self.assertEqual(hits_before, hits_after)
-
-        # get one from cache, one from redis
-        hits_before = self.connection.info()['keyspace_hits']
-        obj.hmget('foo', 'bar')
-        hits_after = self.connection.info()['keyspace_hits']
-        # hmget should have hit redis to get bar
-        self.assertEqual(hits_before + 1, hits_after)
-
-
 class ConnectionTest(LimpydBaseTest):
 
     def test_connection_is_the_one_defined(self):
@@ -760,18 +685,6 @@
         self.assertEqual(bike.connection, boat.connection)
 
 
-<<<<<<< HEAD
-class PipelineTest(LimpydBaseTest):
-
-    def test_simple_pipeline_without_transaction(self):
-        bike = Bike(name="rosalie", wheels=4)
-        bike2 = Bike(name="velocipede")
-        with self.database.pipeline(transaction=False) as pipe:
-            bike.name.get()
-            bike2.name.get()
-            names = pipe.execute()
-        self.assertEqual(names, ["rosalie", "velocipede"])
-=======
 class FieldExistenceTest(LimpydBaseTest):
 
     def test_unset_field_does_not_exist(self):
@@ -821,7 +734,18 @@
         boat.delete()
         self.assertFalse(boat.pk.exists())
         self.assertFalse(same_boat.pk.exists())
->>>>>>> b05ffb98
+
+
+class PipelineTest(LimpydBaseTest):
+
+    def test_simple_pipeline_without_transaction(self):
+        bike = Bike(name="rosalie", wheels=4)
+        bike2 = Bike(name="velocipede")
+        with self.database.pipeline(transaction=False) as pipe:
+            bike.name.get()
+            bike2.name.get()
+            names = pipe.execute()
+        self.assertEqual(names, ["rosalie", "velocipede"])
 
 
 class ProxyTest(LimpydBaseTest):
@@ -840,12 +764,10 @@
         boat.power.proxy_set('engine')
         self.assertEqual(boat.power.hget(), "engine")
 
-<<<<<<< HEAD
-=======
 
 class IndexableSortedSetFieldTest(LimpydBaseTest):
 
-    class SortedSetModel(TestModelConnectionMixin, model.RedisModel):
+    class SortedSetModel(TestDatabaseMixin, model.RedisModel):
         field = fields.SortedSetField(indexable=True)
 
     def test_indexable_sorted_sets_are_indexed(self):
@@ -916,7 +838,7 @@
 
 class IndexableSetFieldTest(LimpydBaseTest):
 
-    class SetModel(TestModelConnectionMixin, model.RedisModel):
+    class SetModel(TestDatabaseMixin, model.RedisModel):
         field = fields.SetField(indexable=True)
 
     def test_indexable_sets_are_indexed(self):
@@ -963,7 +885,7 @@
 
 class IndexableListFieldTest(LimpydBaseTest):
 
-    class ListModel(TestModelConnectionMixin, model.RedisModel):
+    class ListModel(TestDatabaseMixin, model.RedisModel):
         field = fields.ListField(indexable=True)
 
     def test_indexable_lists_are_indexed(self):
@@ -1093,6 +1015,5 @@
         self.assertEqual(set(self.ListModel.collection(field='baz')), set())
 
 
->>>>>>> b05ffb98
 if __name__ == '__main__':
     unittest.main()