# -*- coding:utf-8 -*-

import unittest

import threading
import time
from datetime import datetime

from limpyd import model
from limpyd import fields
from limpyd.exceptions import *
from base import LimpydBaseTest, TEST_CONNECTION_SETTINGS


class TestRedisModel(model.RedisModel):
    """
    Use it as a base for all RedisModel created for tests
    """
    database = LimpydBaseTest.database
    abstract = True
    namespace = "tests"  # not mandatory as namespace can be empty


class Bike(TestRedisModel):
    name = fields.StringField(indexable=True)
    wheels = fields.StringField(default=2)
    passengers = fields.StringField(default=1)


class MotorBike(Bike):
    power = fields.StringField()


class Boat(TestRedisModel):
    """
    Use also InstanceHashField.
    """

    name = fields.StringField(unique=True)
    power = fields.InstanceHashField(indexable=True, default="sail")
    launched = fields.StringField(indexable=True)
    length = fields.StringField()


class BaseModelTest(LimpydBaseTest):

    model = None

    def assertCollection(self, expected, **filters):
        self.assertEqual(
            set(self.model.collection(**filters)),
            set(expected)
        )


class InitTest(LimpydBaseTest):

    def test_instanciation_should_no_connect(self):
        bike = Bike()
        self.assertEqual(bike._pk, None)

    def test_setting_a_field_should_connect(self):
        bike = Bike()
        bike.name.set('rosalie')
        self.assertEqual(bike._pk, '1')

    def test_instances_must_not_share_fields(self):
        bike1 = Bike(name="rosalie")
        self.assertEqual(bike1._pk, '1')
        self.assertEqual(bike1.name.get(), "rosalie")
        bike2 = Bike(name="velocipede")
        self.assertEqual(bike2._pk, '2')
        self.assertEqual(bike2.name.get(), "velocipede")

    def test_field_instance_must_be_consistent(self):
        bike1 = Bike(name="rosalie")
        self.assertEqual(id(bike1), id(bike1.name._instance))
        bike2 = Bike(name="velocipede")
        self.assertEqual(id(bike2), id(bike2.name._instance))
        self.assertNotEqual(id(bike1.name._instance), id(bike2.name._instance))

    def test_one_arg_should_retrieve_from_db(self):
        bike = Bike()
        bike.name.set('rosalie')
        self.assertEqual(bike._pk, '1')
        bike_again = Bike(1)
        self.assertEqual(bike_again._pk, '1')

    def test_kwargs_should_be_setted_as_fields(self):
        bike = Bike(name="rosalie")
        self.assertEqual(bike.name.get(), "rosalie")

    def test_should_have_default_value_if_not_setted(self):
        bike = Bike(name="recumbent")
        self.assertEqual(bike.wheels.get(), '2')

    def test_default_value_should_not_override_setted_one(self):
        bike = Bike(name="rosalie", wheels=4)
        self.assertEqual(bike.wheels.get(), '4')

    def test_wrong_field_name_cannot_be_used(self):
        with self.assertRaises(ValueError):
            bike = Bike(power="human")

    def test_fields_should_be_ordered(self):
        self.assertEqual(Bike._fields, ['pk', 'name', 'wheels', 'passengers'])
        self.assertEqual(MotorBike._fields, ['pk', 'name', 'wheels', 'passengers', 'power'])
        motorbike = MotorBike()
        self.assertEqual(motorbike._fields, ['pk', 'name', 'wheels', 'passengers', 'power'])

    def test_lazy_connect_should_not_connect_to_redis(self):
        bike = Bike(name="rosalie", wheels=4)
        self.assertTrue(bike.connected)

        # get an object with an existing pk
        with self.assertNumCommands(0):
            bike2 = Bike.lazy_connect(bike._pk)
        self.assertFalse(bike2.connected)

        # test a field
        self.assertEqual(bike2.name.get(), 'rosalie')
        self.assertFalse(bike2.connected)

        # set a field
        bike2.name.set('velocipede')
        self.assertTrue(bike2.connected)

        # test if the value was correctly set
        with self.assertNumCommands(1):
            bike3 = Bike(bike._pk)
        self.assertEqual(bike3.name.get(), 'velocipede')

        # get an object with a non-existing pk
        with self.assertNumCommands(0):
            bike4 = Bike.lazy_connect(1000)
        # set a field: we check pk for the first update if skipped the existence test
        with self.assertRaises(ValueError):
            bike4.name.set('monocycle')
        self.assertFalse(bike4.connected)

        # but we can get a field, no test is done here (simply return None if not exists)
        self.assertEqual(bike4.name.get(), None)

    def test_get_field_should_work_with_class_or_instance(self):
        self.assertEqual(Bike.get_field('name'), Bike._redis_attr_name)
        self.assertEqual(Bike.get_field('pk'), Bike._redis_attr_pk)
        bike = Bike()
        self.assertEqual(bike.get_field('name'), bike.name)
        self.assertEqual(bike.get_field('pk'), bike.pk)


class DatabaseTest(LimpydBaseTest):

    def test_database_should_be_mandatory(self):
        with self.assertRaises(ImplementationError):
            class WithoutDB(model.RedisModel):
                name = fields.StringField()

    def test_namespace_plus_model_should_be_unique(self):
        MainBike = Bike

        def sub_test():
            with self.assertRaises(ImplementationError):
                class Bike(TestRedisModel):
                    name = fields.StringField()

            class Bike(TestRedisModel):
                name = fields.StringField()
                namespace = 'sub-tests'
            self.assertNotEqual(MainBike._name, Bike._name)

        sub_test()

    def test_database_could_transfer_its_models_to_another(self):
        db1 = model.RedisDatabase(**TEST_CONNECTION_SETTINGS)
        db2 = model.RedisDatabase(**TEST_CONNECTION_SETTINGS)
        db3 = model.RedisDatabase(**TEST_CONNECTION_SETTINGS)

        class M(model.RedisModel):
            namespace = 'transfert-db-models'
            abstract = True

        class A(M):
            abstract = True

        class B(M):
            abstract = True

        class BA(B):
            database = db1

        class BAA(BA):
            pass

        class BAB(BA):
            pass

        class BB(B):
            database = db2

        class BBA(BB):
            pass

        class BBB(BB):
            abstract = True

        class BBBA(BBB):
            pass

        def assertModelsInDatabase(database, *models):
            """
            Test that the database contains all non-abstract models in the given
            list and that each model has the correct database.
            """
            self.assertEqual(database._models, dict((m._name, m) for m in models if not m.abstract))
            for m in models:
                self.assertEqual(m.database, database)

        def assertNoDatabase(*models):
            for m in models:
                self.assertFalse(hasattr(m, 'database'))

        # starting point
        assertNoDatabase(M, A, B)
        assertModelsInDatabase(db1, BA, BAA, BAB)
        assertModelsInDatabase(db2, BB, BBA, BBB, BBBA)
        assertModelsInDatabase(db3)

        # move B to db1
        B.use_database(db1)
        assertNoDatabase(M, A)  # B moved, alone, from here....
        assertModelsInDatabase(db1, B, BA, BAA, BAB)  # ...to here
        assertModelsInDatabase(db2, BB, BBA, BBB, BBBA)
        assertModelsInDatabase(db3)

        # move some models to db3
        B.use_database(db3)
        assertNoDatabase(M, A)
        assertModelsInDatabase(db1)  # B and submodels...
        assertModelsInDatabase(db3, B, BA, BAA, BAB)  # ...moved to db3
        assertModelsInDatabase(db2, BB, BBA, BBB, BBBA)  # models in db2 are still here

        # move back some to db1
        BA.use_database(db1)
        assertNoDatabase(M, A)
        assertModelsInDatabase(db1, BA, BAA, BAB)  # BA and submodels are here now...
        assertModelsInDatabase(db3, B)  # ...not here anymore
        assertModelsInDatabase(db2, BB, BBA, BBB, BBBA)

        # move some from db2 to db3
        BBB.use_database(db3)
        assertNoDatabase(M, A)
        assertModelsInDatabase(db1, BA, BAA, BAB)
        assertModelsInDatabase(db2, BB, BBA)  # BBB and submodel have moved...
        assertModelsInDatabase(db3, B, BBB, BBBA)  # ...here

        # move B alone in db2 (no direct submodel in db3)
        B.use_database(db2)
        assertNoDatabase(M, A)
        assertModelsInDatabase(db1, BA, BAA, BAB)
        assertModelsInDatabase(db2, B, BB, BBA)  # B is here now...
        assertModelsInDatabase(db3, BBB, BBBA)

        # move all from db3, to have a full chain
        BBB.use_database(db2)
        assertNoDatabase(M, A)
        assertModelsInDatabase(db1, BA, BAA, BAB)
        assertModelsInDatabase(db2, B, BB, BBA, BBB, BBBA)  # all from db3 is now here
        assertModelsInDatabase(db3)

        # and now move the B+BB chain in db3
        B.use_database(db3)
        assertNoDatabase(M, A)
        assertModelsInDatabase(db1, BA, BAA, BAB)
        assertModelsInDatabase(db2)  # nothing here anymore
        assertModelsInDatabase(db3, B, BB, BBA, BBB, BBBA)

        # move M, abstract without DB should move it's subclass A without DB
        M.use_database(db1)
        assertModelsInDatabase(db1, M, A, BA, BAA, BAB)  # hello M & A
        assertModelsInDatabase(db2)
        assertModelsInDatabase(db3, B, BB, BBA, BBB, BBBA)

    def test_use_database_shoud_be_threadsafe(self):
        """
        Check if when we use a new database, it's updated for the model on all
        threads
        """
        db1 = model.RedisDatabase(**TEST_CONNECTION_SETTINGS)
        db2 = model.RedisDatabase(**TEST_CONNECTION_SETTINGS)
        db3 = model.RedisDatabase(**TEST_CONNECTION_SETTINGS)

        class ThreadableModel(model.RedisModel):
            database = db1
            foo = fields.StringField()

        class Thread(threading.Thread):
            def __init__(self, test):
                self.test = test
                super(Thread, self).__init__()

            def run(self):
                # no reason to fail, but still test it
                self.test.assertEqual(ThreadableModel.database, db1)
                # wait a little to let the main thread set database to db2
                time.sleep(0.1)
                self.test.assertEqual(ThreadableModel.database, db2)
                # will be tested in main thread
                ThreadableModel.use_database(db3)

        thread = Thread(self)
        thread.start()

        # will be tested in child thread
        ThreadableModel.use_database(db2)

        # wait a little to let the child thread set database to db3
        time.sleep(0.2)
        self.assertEqual(ThreadableModel.database, db3)

    def test_database_should_accept_new_redis_connection_settings(self):
        some_settings = TEST_CONNECTION_SETTINGS.copy()
        some_settings['db'] = 14

        database = model.RedisDatabase(**some_settings)
        self.assertEqual(database.connection_settings['db'], 14)
        connection = database.connection

        database.reset(**TEST_CONNECTION_SETTINGS)
        self.assertEqual(database.connection_settings['db'], TEST_CONNECTION_SETTINGS['db'])
        self.assertNotEqual(connection, database.connection)


class GetAttrTest(LimpydBaseTest):

    def test_get_redis_command(self):
        bike = Bike(name="monocycle")
        self.assertEqual(getattr(bike.name, 'get')(), "monocycle")
        with self.assertRaises(AttributeError):
            getattr(bike.name, 'hget')

    def test_get_normal_attr(self):
        bike = Bike(name="monocycle")
        self.assertEqual(getattr(bike, '_pk'), bike.pk.get())
        with self.assertRaises(AttributeError):
            getattr(bike, '_not_an_attr')


class IndexationTest(LimpydBaseTest):

    def test_stringfield_indexable(self):
        bike = Bike()
        bike.name.set("monocycle")
        self.assertFalse(Bike.exists(name="tricycle"))
        self.assertTrue(Bike.exists(name="monocycle"))
        bike.name.set("tricycle")
        self.assertFalse(Bike.exists(name="monocycle"))
        self.assertTrue(Bike.exists(name="tricycle"))

    def test_unicode_string_is_indexable(self):
        bike = Bike(name=u"vélo")
        self.assertFalse(Bike.exists(name="velo"))
        self.assertTrue(Bike.exists(name=u"vélo"))


class GetTest(LimpydBaseTest):

    def test_should_considere_one_arg_as_pk(self):
        boat1 = Boat(name="Pen Duick I", length=15.1)
        boat2 = Boat.get(boat1.get_pk())
        self.assertEqual(boat1.get_pk(), boat2.get_pk())
        self.assertEqual(boat1.name.get(), boat2.name.get())

    def test_should_filter_from_kwargs(self):
        boat1 = Boat(name="Pen Duick I", length=15.1)
        boat2 = Boat.get(name="Pen Duick I")
        self.assertEqual(boat1.get_pk(), boat2.get_pk())
        self.assertEqual(boat1.name.get(), boat2.name.get())
        boat3 = Boat.get(name="Pen Duick I", power="sail")
        self.assertEqual(boat1.get_pk(), boat3.get_pk())
        self.assertEqual(boat1.name.get(), boat3.name.get())

    def test_should_accepte_a_simple_pk_as_kwargs(self):
        boat1 = Boat(name="Pen Duick I", length=15.1)
        with self.assertNumCommands(1):  # only a sismember
            boat2 = Boat.get(pk=boat1.get_pk())
        self.assertEqual(boat1.get_pk(), boat2.get_pk())

    def test_should_raise_if_more_than_one_match(self):
        boat1 = Boat(name="Pen Duick I")
        boat2 = Boat(name="Pen Duick II")
        with self.assertRaises(ValueError):
            boat3 = Boat.get(power="sail")

    def test_should_raise_if_no_one_match(self):
        boat1 = Boat(name="Pen Duick I")
        with self.assertRaises(DoesNotExist):
            boat3 = Boat.get(name="Pen Duick II")

    def test_should_not_accept_more_than_one_arg(self):
        with self.assertRaises(ValueError):
            boat = Boat.get(1, 2)

    def test_should_not_accept_no_params(self):
        with self.assertRaises(ValueError):
            boat = Boat.get()


class GetOrConnectTest(LimpydBaseTest):

    def test_should_get_if_object_exists(self):
        boat = Boat(name="Pen Duick I")
        boat_again, created = Boat.get_or_connect(name="Pen Duick I")
        self.assertEqual(boat.get_pk(), boat_again.get_pk())
        self.assertFalse(created)

    def test_should_connect_if_object_do_not_exists(self):
        boat = Boat(name="Pen Duick I")
        boat_again, created = Boat.get_or_connect(name="Pen Duick II")
        self.assertNotEqual(boat.get_pk(), boat_again.get_pk())
        self.assertTrue(created)


class UniquenessTest(LimpydBaseTest):

    def test_cannot_set_unique_already_indexed_at_init(self):
        boat1 = Boat(name="Pen Duick I", length=15.1)
        # First check data
        self.assertEqual(boat1.name.get(), "Pen Duick I")
        self.assertEqual(boat1.length.get(), "15.1")
        # Try to create a boat with the same name
        with self.assertRaises(UniquenessError):
            boat2 = Boat(name="Pen Duick I", length=15.1)
        # Check data after
        self.assertEqual(boat1.name.get(), "Pen Duick I")
        self.assertEqual(boat1.length.get(), "15.1")

    def test_cannot_set_unique_already_indexed_with_setter(self):
        boat1 = Boat(name="Pen Duick I", length=15.1)
        # First check data
        self.assertEqual(boat1.name.get(), "Pen Duick I")
        self.assertEqual(boat1.length.get(), "15.1")
        boat2 = Boat(name="Pen Duick II", length=13.6)
        with self.assertRaises(UniquenessError):
            boat2.name.set("Pen Duick I")
        # Check data after
        self.assertEqual(boat1.name.get(), "Pen Duick I")
        self.assertEqual(boat1.length.get(), "15.1")


class ExistsTest(LimpydBaseTest):

    def test_generic_exists_test(self):
        boat1 = Boat(name="Pen Duick I", length=15.1, launched=1898)
        boat2 = Boat(name="Pen Duick II", length=13.6, launched=1964)
        boat3 = Boat(name="Pen Duick III", length=17.45, launched=1966)
        self.assertEqual(Boat.exists(name="Pen Duick I"), True)
        self.assertEqual(Boat.exists(name="Pen Duick I", launched=1898), True)
        self.assertEqual(Boat.exists(name="Pen Duick II", launched=1898), False)
        self.assertEqual(Boat.exists(name="Pen Duick IV"), False)

    def test_should_raise_if_no_kwarg(self):
        with self.assertRaises(ValueError):
            Boat.exists()


class MetaRedisProxyTest(LimpydBaseTest):

    def test_available_commands(self):
        """
        available_commands must exists on Fields and it must contain getters and modifiers.
        """
        def check_available_commands(cls):
            for command in cls.available_getters:
                self.assertTrue(command in cls.available_commands)
            for command in cls.available_modifiers:
                self.assertTrue(command in cls.available_commands)
        check_available_commands(fields.StringField)
        check_available_commands(fields.InstanceHashField)
        check_available_commands(fields.SortedSetField)
        check_available_commands(fields.SetField)
        check_available_commands(fields.ListField)
        check_available_commands(fields.PKField)
        check_available_commands(fields.AutoPKField)
        check_available_commands(fields.HashField)


class PostCommandTest(LimpydBaseTest):

    class MyModel(TestRedisModel):
        name = fields.InstanceHashField()
        last_modification_date = fields.InstanceHashField()

        def post_command(self, sender, name, result, args, kwargs):
            if isinstance(sender, fields.RedisField) and sender.name == "name":
                if name in sender.available_modifiers:
                    self.last_modification_date.hset(datetime.now())
                elif name == "hget":
                    result = "modifed_result"
            return result

    def test_instance_post_command_is_called(self):
        inst = self.MyModel()
        self.assertIsNone(inst.last_modification_date.hget())
        inst.name.hset("foo")
        # If post command has been called, last_modification_date must have changed
        self.assertIsNotNone(inst.last_modification_date.hget())
        last_modification_date = inst.last_modification_date.hget()
        # Change field again
        inst.name.hset("bar")
        self.assertNotEqual(last_modification_date, inst.last_modification_date.hget())

    def test_result_is_returned(self):
        inst = self.MyModel(name="foo")
        self.assertEqual("modifed_result", inst.name.hget())


class InheritanceTest(LimpydBaseTest):

    def test_inheritance_fields(self):
        """
        Test that all fields are properly set on each model
        """
        bike = Bike()
        self.assertEqual(len(bike._fields), 4)
        self.assertEqual(set(bike._fields), set(['pk', 'name', 'wheels', 'passengers']))
        motorbike = MotorBike()
        self.assertEqual(len(motorbike._fields), 5)
        self.assertEqual(set(motorbike._fields), set(['pk', 'name', 'wheels', 'passengers', 'power']))
        boat = Boat()
        self.assertEqual(len(boat._fields), 5)
        self.assertEqual(set(boat._fields), set(['pk', 'name', 'launched', 'power', 'length']))

    def test_inheritance_values(self):
        """
        Test that all values are correctly set on the good models
        """
        bike = Bike(name="rosalie", wheels=4)
        motorbike = MotorBike(name='davidson', wheels=2, power='not enough')
        self.assertEqual(bike.wheels.get(), '4')
        self.assertEqual(motorbike.wheels.get(), '2')
        self.assertEqual(motorbike.power.get(), 'not enough')

    def test_inheritance_collections(self):
        """
        Test that each model has its own collections
        """
        bike = Bike(name="rosalie", wheels=4)
        motorbike = MotorBike(name='davidson', wheels=2, power='not enough')
        self.assertEqual(len(Bike.collection(name="rosalie")), 1)
        self.assertEqual(len(Bike.collection(name="davidson")), 0)
        self.assertEqual(len(MotorBike.collection(name="rosalie")), 0)
        self.assertEqual(len(MotorBike.collection(name="davidson")), 1)


class DeleteTest(LimpydBaseTest):

    def test_stringfield_keys_are_deleted(self):

        class Train(TestRedisModel):
            namespace = "test_stringfield_keys_are_deleted"
            name = fields.StringField(unique=True)
            kind = fields.StringField(indexable=True)
            wagons = fields.StringField(default=10)

        # Check that db is empty
        self.assertEqual(len(self.connection.keys()), 0)
        # Create two models, to check also that the other is not
        # impacted by the delete of some field
        train1 = Train(name="Occitan", kind="Corail")
        train2 = Train(name="Teoz", kind="Corail")
        # Check that data is stored
        # Here we must have 11 keys:
        # - the pk collection
        # - the train model max id
        # - the 2 name fields
        # - the 2 name index
        # - the 2 kind fields
        # - the kind index for "Corail"
        # - the 2 wagons fields
        self.assertEqual(len(self.connection.keys()), 11)
        # If we delete the name field, only 9 key must remain
        # the train1.name field and the name:"Occitan" index are deleted
        train1.name.delete()
        self.assertEqual(len(self.connection.keys()), 9)
        self.assertEqual(train1.name.get(), None)
        self.assertFalse(Train.exists(name="Occitan"))
        self.assertEqual(train1.wagons.get(), '10')
        self.assertEqual(train2.name.get(), 'Teoz')
        self.assertEqual(len(self.connection.keys()), 9)
        # Now if we delete the train1.kind, only one key is deleted
        # The kind:"Corail" is still used by train2
        train1.kind.delete()
        self.assertEqual(len(self.connection.keys()), 8)
        self.assertEqual(len(Train.collection(kind="Corail")), 1)

    def test_instancehashfield_keys_are_deleted(self):

        class Train(TestRedisModel):
            namespace = "test_instancehashfield_keys_are_deleted"
            name = fields.InstanceHashField(unique=True)
            kind = fields.InstanceHashField(indexable=True)
            wagons = fields.InstanceHashField(default=10)

        # Check that db is empty
        self.assertEqual(len(self.connection.keys()), 0)
        # Create two models, to check also that the other is not
        # impacted by the delete of some field
        train1 = Train(name="Occitan", kind="Corail")
        train2 = Train(name="Teoz", kind="Corail")
        # Check that data is stored
        # Here we must have 7 keys:
        # - the pk collection
        # - the pk max id
        # - 2 trains hash key
        # - the 2 names index (one by value)
        # - the kind index
        self.assertEqual(len(self.connection.keys()), 7)
        # The train1 hash must have three fields (name, kind and wagons)
        self.assertEqual(self.connection.hlen(train1.key), 3)
        # If we delete the train1 name, only 6 key must remain
        # (the name index for "Occitan" must be deleted)
        train1.name.delete()
        self.assertEqual(len(self.connection.keys()), 6)
        self.assertEqual(self.connection.hlen(train1.key), 2)
        self.assertEqual(train1.name.hget(), None)
        self.assertFalse(Train.exists(name="Occitan"))
        self.assertEqual(train1.wagons.hget(), '10')
        self.assertEqual(train2.name.hget(), 'Teoz')
        self.assertEqual(len(self.connection.keys()), 6)
        # Now if we delete the train1.kind, no key is deleted
        # Only the hash field must be deleted
        # The kind:"Corail" is still used by train2
        train1.kind.delete()
        self.assertEqual(len(self.connection.keys()), 6)
        self.assertEqual(self.connection.hlen(train1.key), 1)
        self.assertEqual(len(Train.collection(kind="Corail")), 1)

    def test_pkfield_cannot_be_deleted(self):

        class Train(TestRedisModel):
            namespace = "test_pkfield_cannot_be_deleted"
            name = fields.InstanceHashField(unique=True)

        train = Train(name="TGV")
        with self.assertRaises(ImplementationError):
            train.pk.delete()

    def test_model_delete(self):

        class Train(TestRedisModel):
            namespace = "test_model_delete"
            name = fields.InstanceHashField(unique=True)
            kind = fields.StringField(indexable=True)
            wagons = fields.InstanceHashField(default=10)

        # Check that db is empty
        self.assertEqual(len(self.connection.keys()), 0)
        # Create two models, to check also that the other is not
        # impacted by the delete of some field
        train1 = Train(name="Occitan", kind="Corail")
        train2 = Train(name="Teoz", kind="Corail")
        # Check that data is stored
        # Here we must have 9 keys:
        # - the pk collection
        # - the pk max id
        # - 2 trains hash key
        # - the 2 names index (one by value)
        # - the two kind keys
        # - the kind:Corail index
        self.assertEqual(len(self.connection.keys()), 9)
        # If we delete the train1, only 6 key must remain
        train1.delete()
        self.assertEqual(len(self.connection.keys()), 6)
        with self.assertRaises(DoesNotExist):
            train1.name.hget()
        with self.assertRaises(DoesNotExist):
            train1.kind.get()
        self.assertFalse(Train.exists(name="Occitan"))
        self.assertTrue(Train.exists(name="Teoz"))
        self.assertEqual(train2.name.hget(), 'Teoz')
        self.assertEqual(len(self.connection.keys()), 6)
        self.assertEqual(len(Train.collection(kind="Corail")), 1)
        self.assertEqual(len(Train.collection()), 1)


<<<<<<< HEAD
class HMTest(LimpydBaseTest):
    """
    Test behavior of hmset and hmget
    """

    class HMTestModel(TestRedisModel):
        foo = fields.InstanceHashField()
        bar = fields.InstanceHashField(indexable=True)
        baz = fields.InstanceHashField(unique=True)

    def test_hmset_should_set_all_values(self):
        obj = self.HMTestModel()
        obj.hmset(foo='FOO', bar='BAR', baz='BAZ')
        self.assertEqual(obj.foo.hget(), 'FOO')
        self.assertEqual(obj.bar.hget(), 'BAR')
        self.assertEqual(obj.baz.hget(), 'BAZ')

    def test_hmget_should_get_all_values(self):
        obj = self.HMTestModel()
        obj.hmset(foo='FOO', bar='BAR', baz='BAZ')
        data = obj.hmget('foo', 'bar', 'baz')
        self.assertEqual(data, ['FOO', 'BAR', 'BAZ'])

    def test_hmset_should_index_values(self):
        obj = self.HMTestModel()
        obj.hmset(foo='FOO', bar='BAR', baz='BAZ')
        self.assertEqual(set(self.HMTestModel.collection(bar='BAR')), set([obj._pk]))
        self.assertEqual(set(self.HMTestModel.collection(baz='BAZ')), set([obj._pk]))

    def test_hmset_should_not_index_if_an_error_occurs(self):
        self.HMTestModel(baz="BAZ")
        test_obj = self.HMTestModel()
        with self.assertRaises(UniquenessError):
            # The order of parameters below is important. Yes all are passed via
            # the kwargs dict, but order is not random, it's consistent, and
            # here i have to be sure that "bar" is managed first in hmset, so i
            # do some tests to always have the wanted order.
            # So bar will be indexed, then baz will raise because we already
            # set the "BAZ" value for this field.
            test_obj.hmset(baz='BAZ', foo='FOO', bar='BAR')
        # We must not have an entry in the bar index with the BAR value because
        # the hmset must have raise an exception and revert index already set.
        self.assertEqual(set(self.HMTestModel.collection(bar='BAR')), set())

    def test_hmget_result_is_not_cached_itself(self):
        obj = self.HMTestModel(foo='FOO', bar='BAR')
        obj.hmget()
        obj.foo.hset('FOO2')
        with self.assertNumCommands(1):
            data = obj.hmget()
            self.assertEqual(data, ['FOO2', 'BAR', None])


=======
>>>>>>> 9108f8a0
class ConnectionTest(LimpydBaseTest):

    def test_connection_is_the_one_defined(self):
        defined_config = TEST_CONNECTION_SETTINGS
        current_config = self.connection.connection_pool.connection_kwargs
        bike = Bike(name="rosalie", wheels=4)
        obj_config = bike.connection.connection_pool.connection_kwargs
        class_config = Bike.database.connection_settings
        for arg in ('host', 'port', 'db'):
            self.assertEqual(defined_config[arg], current_config[arg])
            self.assertEqual(defined_config[arg], obj_config[arg])
            self.assertEqual(defined_config[arg], class_config[arg])

    def test_connection_should_be_shared(self):
        first_connected = self.connection.info()['connected_clients']
        bike = Bike(name="rosalie", wheels=4)
        self.assertEqual(first_connected, self.connection.info()['connected_clients'])
        Bike.collection(name="rosalie")
        self.assertEqual(first_connected, self.connection.info()['connected_clients'])
        bike.name.set("randonneuse")
        self.assertEqual(first_connected, self.connection.info()['connected_clients'])
        boat = Boat(name="Pen Duick I", length=15.1, launched=1898)
        self.assertEqual(bike.connection, boat.connection)


class FieldExistenceTest(LimpydBaseTest):

    def test_unset_field_does_not_exist(self):
        boat = Boat(name="Pen Duick I")
        self.assertFalse(boat.length.exists())

    def test_field_with_default_value_exists(self):
        boat = Boat(name="Pen Duick I")
        self.assertTrue(boat.power.exists())

    def test_field_with_set_value_exists(self):
        boat = Boat(name="Pen Duick I")
        # test value given on init
        self.assertTrue(boat.name.exists())
        # test value manually set (StringField)
        boat.length.set(1)
        self.assertTrue(boat.length.exists())
        # test value manually set (InstanceHashField)
        boat.power.hset('engine')
        self.assertTrue(boat.power.exists())

    def test_deleted_field_does_not_exist(self):
        boat = Boat(name="Pen Duick I")
        # test InstanceHashField
        boat.power.delete()
        self.assertFalse(boat.power.exists())
        # test StringField
        boat.length.set(1)
        boat.length.delete()
        self.assertFalse(boat.length.exists())

    def test_field_of_deleted_object_does_not_exist(self):
        boat = Boat(name="Pen Duick I")
        boat.delete()
        # test InstanceHashField
        self.assertFalse(boat.power.exists())
        # test StringField
        self.assertFalse(boat.length.exists())

    def test_pk_field_exists(self):
        boat = Boat(name="Pen Duick I")
        self.assertTrue(boat.pk.exists())

    def test_deleted_pk_does_not_exist(self):
        boat = Boat(name="Pen Duick I")
        same_boat = Boat(boat._pk)
        boat.delete()
        self.assertFalse(boat.pk.exists())
        self.assertFalse(same_boat.pk.exists())


class ProxyTest(LimpydBaseTest):

    def test_proxy_get_should_call_real_getter(self):
        bike = Bike(name="rosalie", wheels=4)
        self.assertEqual(bike.name.proxy_get(), "rosalie")
        boat = Boat(name="Rainbow Warrior I", power="engine", length=40, launched=1955)
        self.assertEqual(boat.power.proxy_get(), "engine")

    def test_proxy_set_should_call_real_setter(self):
        bike = Bike(name="rosalia", wheels=4)
        bike.name.proxy_set('rosalie')
        self.assertEqual(bike.name.get(), "rosalie")
        boat = Boat(name="Rainbow Warrior I", power="human", length=40, launched=1955)
        boat.power.proxy_set('engine')
        self.assertEqual(boat.power.hget(), "engine")


if __name__ == '__main__':
    unittest.main()<|MERGE_RESOLUTION|>--- conflicted
+++ resolved
@@ -684,62 +684,6 @@
         self.assertEqual(len(Train.collection()), 1)
 
 
-<<<<<<< HEAD
-class HMTest(LimpydBaseTest):
-    """
-    Test behavior of hmset and hmget
-    """
-
-    class HMTestModel(TestRedisModel):
-        foo = fields.InstanceHashField()
-        bar = fields.InstanceHashField(indexable=True)
-        baz = fields.InstanceHashField(unique=True)
-
-    def test_hmset_should_set_all_values(self):
-        obj = self.HMTestModel()
-        obj.hmset(foo='FOO', bar='BAR', baz='BAZ')
-        self.assertEqual(obj.foo.hget(), 'FOO')
-        self.assertEqual(obj.bar.hget(), 'BAR')
-        self.assertEqual(obj.baz.hget(), 'BAZ')
-
-    def test_hmget_should_get_all_values(self):
-        obj = self.HMTestModel()
-        obj.hmset(foo='FOO', bar='BAR', baz='BAZ')
-        data = obj.hmget('foo', 'bar', 'baz')
-        self.assertEqual(data, ['FOO', 'BAR', 'BAZ'])
-
-    def test_hmset_should_index_values(self):
-        obj = self.HMTestModel()
-        obj.hmset(foo='FOO', bar='BAR', baz='BAZ')
-        self.assertEqual(set(self.HMTestModel.collection(bar='BAR')), set([obj._pk]))
-        self.assertEqual(set(self.HMTestModel.collection(baz='BAZ')), set([obj._pk]))
-
-    def test_hmset_should_not_index_if_an_error_occurs(self):
-        self.HMTestModel(baz="BAZ")
-        test_obj = self.HMTestModel()
-        with self.assertRaises(UniquenessError):
-            # The order of parameters below is important. Yes all are passed via
-            # the kwargs dict, but order is not random, it's consistent, and
-            # here i have to be sure that "bar" is managed first in hmset, so i
-            # do some tests to always have the wanted order.
-            # So bar will be indexed, then baz will raise because we already
-            # set the "BAZ" value for this field.
-            test_obj.hmset(baz='BAZ', foo='FOO', bar='BAR')
-        # We must not have an entry in the bar index with the BAR value because
-        # the hmset must have raise an exception and revert index already set.
-        self.assertEqual(set(self.HMTestModel.collection(bar='BAR')), set())
-
-    def test_hmget_result_is_not_cached_itself(self):
-        obj = self.HMTestModel(foo='FOO', bar='BAR')
-        obj.hmget()
-        obj.foo.hset('FOO2')
-        with self.assertNumCommands(1):
-            data = obj.hmget()
-            self.assertEqual(data, ['FOO2', 'BAR', None])
-
-
-=======
->>>>>>> 9108f8a0
 class ConnectionTest(LimpydBaseTest):
 
     def test_connection_is_the_one_defined(self):
