# -*- coding:Utf-8 -*-

import unittest

from base import LimpydBaseTest
<<<<<<< HEAD
from limpyd.utils import make_key
from logging import getLogger, DEBUG, StreamHandler


class log_debug_to_stderr():
    log = getLogger('limpyd')
    log.setLevel(DEBUG)
    log.addHandler(StreamHandler())
=======
from limpyd.utils import make_key, unique_key
>>>>>>> 1170b71c


class MakeKeyTest(LimpydBaseTest):

    def test_simple_key(self):
        self.assertEqual("simple_key", make_key("simple_key"))

    def test_multi_element_key(self):
        self.assertEqual("complex:key", make_key("complex", "key"))

    def test_unicode_element(self):
        self.assertEqual(u"french:key:clé", make_key("french", "key", u"clé"))

    def test_integer_element(self):
        self.assertEqual("integer:key:1", make_key("integer", "key", 1))


class UniqueKeyTest(LimpydBaseTest):

    def test_generated_key_must_be_a_string(self):
        key = unique_key(self.connection)
        self.assertEqual(type(key), str)

    def test_generated_key_must_be_unique(self):
        key1 = unique_key(self.connection)
        key2 = unique_key(self.connection)
        self.assertNotEqual(key1, key2)


if __name__ == '__main__':
    unittest.main()<|MERGE_RESOLUTION|>--- conflicted
+++ resolved
@@ -3,18 +3,7 @@
 import unittest
 
 from base import LimpydBaseTest
-<<<<<<< HEAD
-from limpyd.utils import make_key
-from logging import getLogger, DEBUG, StreamHandler
-
-
-class log_debug_to_stderr():
-    log = getLogger('limpyd')
-    log.setLevel(DEBUG)
-    log.addHandler(StreamHandler())
-=======
 from limpyd.utils import make_key, unique_key
->>>>>>> 1170b71c
 
 
 class MakeKeyTest(LimpydBaseTest):
